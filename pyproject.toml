--- conflicted
+++ resolved
@@ -35,11 +35,8 @@
   "pathspec>=0.12.1",
   "psutil>=7.0.0",
   "docstring_parser>=0.16",
-<<<<<<< HEAD
   "joblib>=1.5.1",
-=======
   "ripgrepy>=2.0.0"
->>>>>>> fc77cbf2
 ]
 
 [project.scripts]
