version = 1
revision = 2
requires-python = "==3.11.*"

[[package]]
name = "agno"
version = "1.2.15"
source = { registry = "https://pypi.org/simple" }
dependencies = [
    { name = "docstring-parser" },
    { name = "gitpython" },
    { name = "httpx" },
    { name = "pydantic" },
    { name = "pydantic-settings" },
    { name = "python-dotenv" },
    { name = "python-multipart" },
    { name = "pyyaml" },
    { name = "rich" },
    { name = "tomli" },
    { name = "typer" },
    { name = "typing-extensions" },
]
sdist = { url = "https://files.pythonhosted.org/packages/2d/e6/5f747db61e35500750b9f595e8836649bd0d7a22ed0c2ec41167e5dec8bc/agno-1.2.15.tar.gz", hash = "sha256:b589d1277c756e5d8ed5c5ad2052d7910e1c2ad007fa3c830a4e8332809f2099", size = 467123, upload-time = "2025-04-09T00:13:42.792Z" }
wheels = [
    { url = "https://files.pythonhosted.org/packages/27/4b/05c42f236c18d11b29af368910df398a8a67e4f5c5681ead30ebde07a548/agno-1.2.15-py3-none-any.whl", hash = "sha256:e82b57f2980bff1ce7574a16ed963485f2efa3519e9322e17fa6ba07719bd5e2", size = 616626, upload-time = "2025-04-09T00:13:40.805Z" },
]

[[package]]
name = "annotated-types"
version = "0.7.0"
source = { registry = "https://pypi.org/simple" }
sdist = { url = "https://files.pythonhosted.org/packages/ee/67/531ea369ba64dcff5ec9c3402f9f51bf748cec26dde048a2f973a4eea7f5/annotated_types-0.7.0.tar.gz", hash = "sha256:aff07c09a53a08bc8cfccb9c85b05f1aa9a2a6f23728d790723543408344ce89", size = 16081, upload-time = "2024-05-20T21:33:25.928Z" }
wheels = [
    { url = "https://files.pythonhosted.org/packages/78/b6/6307fbef88d9b5ee7421e68d78a9f162e0da4900bc5f5793f6d3d0e34fb8/annotated_types-0.7.0-py3-none-any.whl", hash = "sha256:1f02e8b43a8fbbc3f3e0d4f0f4bfc8131bcb4eebe8849b8e5c773f3a1c582a53", size = 13643, upload-time = "2024-05-20T21:33:24.1Z" },
]

[[package]]
name = "anthropic"
version = "0.49.0"
source = { registry = "https://pypi.org/simple" }
dependencies = [
    { name = "anyio" },
    { name = "distro" },
    { name = "httpx" },
    { name = "jiter" },
    { name = "pydantic" },
    { name = "sniffio" },
    { name = "typing-extensions" },
]
sdist = { url = "https://files.pythonhosted.org/packages/86/e3/a88c8494ce4d1a88252b9e053607e885f9b14d0a32273d47b727cbee4228/anthropic-0.49.0.tar.gz", hash = "sha256:c09e885b0f674b9119b4f296d8508907f6cff0009bc20d5cf6b35936c40b4398", size = 210016, upload-time = "2025-02-28T19:35:47.01Z" }
wheels = [
    { url = "https://files.pythonhosted.org/packages/76/74/5d90ad14d55fbe3f9c474fdcb6e34b4bed99e3be8efac98734a5ddce88c1/anthropic-0.49.0-py3-none-any.whl", hash = "sha256:bbc17ad4e7094988d2fa86b87753ded8dce12498f4b85fe5810f208f454a8375", size = 243368, upload-time = "2025-02-28T19:35:44.963Z" },
]

[[package]]
name = "anyio"
version = "4.9.0"
source = { registry = "https://pypi.org/simple" }
dependencies = [
    { name = "idna" },
    { name = "sniffio" },
    { name = "typing-extensions" },
]
sdist = { url = "https://files.pythonhosted.org/packages/95/7d/4c1bd541d4dffa1b52bd83fb8527089e097a106fc90b467a7313b105f840/anyio-4.9.0.tar.gz", hash = "sha256:673c0c244e15788651a4ff38710fea9675823028a6f08a5eda409e0c9840a028", size = 190949, upload-time = "2025-03-17T00:02:54.77Z" }
wheels = [
    { url = "https://files.pythonhosted.org/packages/a1/ee/48ca1a7c89ffec8b6a0c5d02b89c305671d5ffd8d3c94acf8b8c408575bb/anyio-4.9.0-py3-none-any.whl", hash = "sha256:9f76d541cad6e36af7beb62e978876f3b41e3e04f2c1fbf0884604c0a9c4d93c", size = 100916, upload-time = "2025-03-17T00:02:52.713Z" },
]

[[package]]
name = "asttokens"
version = "3.0.0"
source = { registry = "https://pypi.org/simple" }
sdist = { url = "https://files.pythonhosted.org/packages/4a/e7/82da0a03e7ba5141f05cce0d302e6eed121ae055e0456ca228bf693984bc/asttokens-3.0.0.tar.gz", hash = "sha256:0dcd8baa8d62b0c1d118b399b2ddba3c4aff271d0d7a9e0d4c1681c79035bbc7", size = 61978, upload-time = "2024-11-30T04:30:14.439Z" }
wheels = [
    { url = "https://files.pythonhosted.org/packages/25/8a/c46dcc25341b5bce5472c718902eb3d38600a903b14fa6aeecef3f21a46f/asttokens-3.0.0-py3-none-any.whl", hash = "sha256:e3078351a059199dd5138cb1c706e6430c05eff2ff136af5eb4790f9d28932e2", size = 26918, upload-time = "2024-11-30T04:30:10.946Z" },
]

[[package]]
name = "black"
version = "25.1.0"
source = { registry = "https://pypi.org/simple" }
dependencies = [
    { name = "click" },
    { name = "mypy-extensions" },
    { name = "packaging" },
    { name = "pathspec" },
    { name = "platformdirs" },
]
sdist = { url = "https://files.pythonhosted.org/packages/94/49/26a7b0f3f35da4b5a65f081943b7bcd22d7002f5f0fb8098ec1ff21cb6ef/black-25.1.0.tar.gz", hash = "sha256:33496d5cd1222ad73391352b4ae8da15253c5de89b93a80b3e2c8d9a19ec2666", size = 649449, upload-time = "2025-01-29T04:15:40.373Z" }
wheels = [
    { url = "https://files.pythonhosted.org/packages/7e/4f/87f596aca05c3ce5b94b8663dbfe242a12843caaa82dd3f85f1ffdc3f177/black-25.1.0-cp311-cp311-macosx_10_9_x86_64.whl", hash = "sha256:a39337598244de4bae26475f77dda852ea00a93bd4c728e09eacd827ec929df0", size = 1614372, upload-time = "2025-01-29T05:37:11.71Z" },
    { url = "https://files.pythonhosted.org/packages/e7/d0/2c34c36190b741c59c901e56ab7f6e54dad8df05a6272a9747ecef7c6036/black-25.1.0-cp311-cp311-macosx_11_0_arm64.whl", hash = "sha256:96c1c7cd856bba8e20094e36e0f948718dc688dba4a9d78c3adde52b9e6c2299", size = 1442865, upload-time = "2025-01-29T05:37:14.309Z" },
    { url = "https://files.pythonhosted.org/packages/21/d4/7518c72262468430ead45cf22bd86c883a6448b9eb43672765d69a8f1248/black-25.1.0-cp311-cp311-manylinux_2_17_x86_64.manylinux2014_x86_64.manylinux_2_28_x86_64.whl", hash = "sha256:bce2e264d59c91e52d8000d507eb20a9aca4a778731a08cfff7e5ac4a4bb7096", size = 1749699, upload-time = "2025-01-29T04:18:17.688Z" },
    { url = "https://files.pythonhosted.org/packages/58/db/4f5beb989b547f79096e035c4981ceb36ac2b552d0ac5f2620e941501c99/black-25.1.0-cp311-cp311-win_amd64.whl", hash = "sha256:172b1dbff09f86ce6f4eb8edf9dede08b1fce58ba194c87d7a4f1a5aa2f5b3c2", size = 1428028, upload-time = "2025-01-29T04:18:51.711Z" },
    { url = "https://files.pythonhosted.org/packages/09/71/54e999902aed72baf26bca0d50781b01838251a462612966e9fc4891eadd/black-25.1.0-py3-none-any.whl", hash = "sha256:95e8176dae143ba9097f351d174fdaf0ccd29efb414b362ae3fd72bf0f710717", size = 207646, upload-time = "2025-01-29T04:15:38.082Z" },
]

[package.optional-dependencies]
jupyter = [
    { name = "ipython" },
    { name = "tokenize-rt" },
]

[[package]]
name = "cachetools"
version = "5.5.2"
source = { registry = "https://pypi.org/simple" }
sdist = { url = "https://files.pythonhosted.org/packages/6c/81/3747dad6b14fa2cf53fcf10548cf5aea6913e96fab41a3c198676f8948a5/cachetools-5.5.2.tar.gz", hash = "sha256:1a661caa9175d26759571b2e19580f9d6393969e5dfca11fdb1f947a23e640d4", size = 28380, upload-time = "2025-02-20T21:01:19.524Z" }
wheels = [
    { url = "https://files.pythonhosted.org/packages/72/76/20fa66124dbe6be5cafeb312ece67de6b61dd91a0247d1ea13db4ebb33c2/cachetools-5.5.2-py3-none-any.whl", hash = "sha256:d26a22bcc62eb95c3beabd9f1ee5e820d3d2704fe2967cbe350e20c8ffcd3f0a", size = 10080, upload-time = "2025-02-20T21:01:16.647Z" },
]

[[package]]
name = "certifi"
version = "2025.1.31"
source = { registry = "https://pypi.org/simple" }
sdist = { url = "https://files.pythonhosted.org/packages/1c/ab/c9f1e32b7b1bf505bf26f0ef697775960db7932abeb7b516de930ba2705f/certifi-2025.1.31.tar.gz", hash = "sha256:3d5da6925056f6f18f119200434a4780a94263f10d1c21d032a6f6b2baa20651", size = 167577, upload-time = "2025-01-31T02:16:47.166Z" }
wheels = [
    { url = "https://files.pythonhosted.org/packages/38/fc/bce832fd4fd99766c04d1ee0eead6b0ec6486fb100ae5e74c1d91292b982/certifi-2025.1.31-py3-none-any.whl", hash = "sha256:ca78db4565a652026a4db2bcdf68f2fb589ea80d0be70e03929ed730746b84fe", size = 166393, upload-time = "2025-01-31T02:16:45.015Z" },
]

[[package]]
name = "charset-normalizer"
version = "3.4.1"
source = { registry = "https://pypi.org/simple" }
sdist = { url = "https://files.pythonhosted.org/packages/16/b0/572805e227f01586461c80e0fd25d65a2115599cc9dad142fee4b747c357/charset_normalizer-3.4.1.tar.gz", hash = "sha256:44251f18cd68a75b56585dd00dae26183e102cd5e0f9f1466e6df5da2ed64ea3", size = 123188, upload-time = "2024-12-24T18:12:35.43Z" }
wheels = [
    { url = "https://files.pythonhosted.org/packages/72/80/41ef5d5a7935d2d3a773e3eaebf0a9350542f2cab4eac59a7a4741fbbbbe/charset_normalizer-3.4.1-cp311-cp311-macosx_10_9_universal2.whl", hash = "sha256:8bfa33f4f2672964266e940dd22a195989ba31669bd84629f05fab3ef4e2d125", size = 194995, upload-time = "2024-12-24T18:10:12.838Z" },
    { url = "https://files.pythonhosted.org/packages/7a/28/0b9fefa7b8b080ec492110af6d88aa3dea91c464b17d53474b6e9ba5d2c5/charset_normalizer-3.4.1-cp311-cp311-manylinux_2_17_aarch64.manylinux2014_aarch64.whl", hash = "sha256:28bf57629c75e810b6ae989f03c0828d64d6b26a5e205535585f96093e405ed1", size = 139471, upload-time = "2024-12-24T18:10:14.101Z" },
    { url = "https://files.pythonhosted.org/packages/71/64/d24ab1a997efb06402e3fc07317e94da358e2585165930d9d59ad45fcae2/charset_normalizer-3.4.1-cp311-cp311-manylinux_2_17_ppc64le.manylinux2014_ppc64le.whl", hash = "sha256:f08ff5e948271dc7e18a35641d2f11a4cd8dfd5634f55228b691e62b37125eb3", size = 149831, upload-time = "2024-12-24T18:10:15.512Z" },
    { url = "https://files.pythonhosted.org/packages/37/ed/be39e5258e198655240db5e19e0b11379163ad7070962d6b0c87ed2c4d39/charset_normalizer-3.4.1-cp311-cp311-manylinux_2_17_s390x.manylinux2014_s390x.whl", hash = "sha256:234ac59ea147c59ee4da87a0c0f098e9c8d169f4dc2a159ef720f1a61bbe27cd", size = 142335, upload-time = "2024-12-24T18:10:18.369Z" },
    { url = "https://files.pythonhosted.org/packages/88/83/489e9504711fa05d8dde1574996408026bdbdbd938f23be67deebb5eca92/charset_normalizer-3.4.1-cp311-cp311-manylinux_2_17_x86_64.manylinux2014_x86_64.whl", hash = "sha256:fd4ec41f914fa74ad1b8304bbc634b3de73d2a0889bd32076342a573e0779e00", size = 143862, upload-time = "2024-12-24T18:10:19.743Z" },
    { url = "https://files.pythonhosted.org/packages/c6/c7/32da20821cf387b759ad24627a9aca289d2822de929b8a41b6241767b461/charset_normalizer-3.4.1-cp311-cp311-manylinux_2_5_i686.manylinux1_i686.manylinux_2_17_i686.manylinux2014_i686.whl", hash = "sha256:eea6ee1db730b3483adf394ea72f808b6e18cf3cb6454b4d86e04fa8c4327a12", size = 145673, upload-time = "2024-12-24T18:10:21.139Z" },
    { url = "https://files.pythonhosted.org/packages/68/85/f4288e96039abdd5aeb5c546fa20a37b50da71b5cf01e75e87f16cd43304/charset_normalizer-3.4.1-cp311-cp311-musllinux_1_2_aarch64.whl", hash = "sha256:c96836c97b1238e9c9e3fe90844c947d5afbf4f4c92762679acfe19927d81d77", size = 140211, upload-time = "2024-12-24T18:10:22.382Z" },
    { url = "https://files.pythonhosted.org/packages/28/a3/a42e70d03cbdabc18997baf4f0227c73591a08041c149e710045c281f97b/charset_normalizer-3.4.1-cp311-cp311-musllinux_1_2_i686.whl", hash = "sha256:4d86f7aff21ee58f26dcf5ae81a9addbd914115cdebcbb2217e4f0ed8982e146", size = 148039, upload-time = "2024-12-24T18:10:24.802Z" },
    { url = "https://files.pythonhosted.org/packages/85/e4/65699e8ab3014ecbe6f5c71d1a55d810fb716bbfd74f6283d5c2aa87febf/charset_normalizer-3.4.1-cp311-cp311-musllinux_1_2_ppc64le.whl", hash = "sha256:09b5e6733cbd160dcc09589227187e242a30a49ca5cefa5a7edd3f9d19ed53fd", size = 151939, upload-time = "2024-12-24T18:10:26.124Z" },
    { url = "https://files.pythonhosted.org/packages/b1/82/8e9fe624cc5374193de6860aba3ea8070f584c8565ee77c168ec13274bd2/charset_normalizer-3.4.1-cp311-cp311-musllinux_1_2_s390x.whl", hash = "sha256:5777ee0881f9499ed0f71cc82cf873d9a0ca8af166dfa0af8ec4e675b7df48e6", size = 149075, upload-time = "2024-12-24T18:10:30.027Z" },
    { url = "https://files.pythonhosted.org/packages/3d/7b/82865ba54c765560c8433f65e8acb9217cb839a9e32b42af4aa8e945870f/charset_normalizer-3.4.1-cp311-cp311-musllinux_1_2_x86_64.whl", hash = "sha256:237bdbe6159cff53b4f24f397d43c6336c6b0b42affbe857970cefbb620911c8", size = 144340, upload-time = "2024-12-24T18:10:32.679Z" },
    { url = "https://files.pythonhosted.org/packages/b5/b6/9674a4b7d4d99a0d2df9b215da766ee682718f88055751e1e5e753c82db0/charset_normalizer-3.4.1-cp311-cp311-win32.whl", hash = "sha256:8417cb1f36cc0bc7eaba8ccb0e04d55f0ee52df06df3ad55259b9a323555fc8b", size = 95205, upload-time = "2024-12-24T18:10:34.724Z" },
    { url = "https://files.pythonhosted.org/packages/1e/ab/45b180e175de4402dcf7547e4fb617283bae54ce35c27930a6f35b6bef15/charset_normalizer-3.4.1-cp311-cp311-win_amd64.whl", hash = "sha256:d7f50a1f8c450f3925cb367d011448c39239bb3eb4117c36a6d354794de4ce76", size = 102441, upload-time = "2024-12-24T18:10:37.574Z" },
    { url = "https://files.pythonhosted.org/packages/0e/f6/65ecc6878a89bb1c23a086ea335ad4bf21a588990c3f535a227b9eea9108/charset_normalizer-3.4.1-py3-none-any.whl", hash = "sha256:d98b1668f06378c6dbefec3b92299716b931cd4e6061f3c875a71ced1780ab85", size = 49767, upload-time = "2024-12-24T18:12:32.852Z" },
]

[[package]]
name = "click"
version = "8.1.8"
source = { registry = "https://pypi.org/simple" }
dependencies = [
    { name = "colorama", marker = "sys_platform == 'win32'" },
]
sdist = { url = "https://files.pythonhosted.org/packages/b9/2e/0090cbf739cee7d23781ad4b89a9894a41538e4fcf4c31dcdd705b78eb8b/click-8.1.8.tar.gz", hash = "sha256:ed53c9d8990d83c2a27deae68e4ee337473f6330c040a31d4225c9574d16096a", size = 226593, upload-time = "2024-12-21T18:38:44.339Z" }
wheels = [
    { url = "https://files.pythonhosted.org/packages/7e/d4/7ebdbd03970677812aac39c869717059dbb71a4cfc033ca6e5221787892c/click-8.1.8-py3-none-any.whl", hash = "sha256:63c132bbbed01578a06712a2d1f497bb62d9c1c0d329b7903a866228027263b2", size = 98188, upload-time = "2024-12-21T18:38:41.666Z" },
]

[[package]]
name = "colorama"
version = "0.4.6"
source = { registry = "https://pypi.org/simple" }
sdist = { url = "https://files.pythonhosted.org/packages/d8/53/6f443c9a4a8358a93a6792e2acffb9d9d5cb0a5cfd8802644b7b1c9a02e4/colorama-0.4.6.tar.gz", hash = "sha256:08695f5cb7ed6e0531a20572697297273c47b8cae5a63ffc6d6ed5c201be6e44", size = 27697, upload-time = "2022-10-25T02:36:22.414Z" }
wheels = [
    { url = "https://files.pythonhosted.org/packages/d1/d6/3965ed04c63042e047cb6a3e6ed1a63a35087b6a609aa3a15ed8ac56c221/colorama-0.4.6-py2.py3-none-any.whl", hash = "sha256:4f1d9991f5acc0ca119f9d443620b77f9d6b33703e51011c16baf57afb285fc6", size = 25335, upload-time = "2022-10-25T02:36:20.889Z" },
]

[[package]]
name = "decorator"
version = "5.2.1"
source = { registry = "https://pypi.org/simple" }
sdist = { url = "https://files.pythonhosted.org/packages/43/fa/6d96a0978d19e17b68d634497769987b16c8f4cd0a7a05048bec693caa6b/decorator-5.2.1.tar.gz", hash = "sha256:65f266143752f734b0a7cc83c46f4618af75b8c5911b00ccb61d0ac9b6da0360", size = 56711, upload-time = "2025-02-24T04:41:34.073Z" }
wheels = [
    { url = "https://files.pythonhosted.org/packages/4e/8c/f3147f5c4b73e7550fe5f9352eaa956ae838d5c51eb58e7a25b9f3e2643b/decorator-5.2.1-py3-none-any.whl", hash = "sha256:d316bb415a2d9e2d2b3abcc4084c6502fc09240e292cd76a76afc106a1c8e04a", size = 9190, upload-time = "2025-02-24T04:41:32.565Z" },
]

[[package]]
name = "distro"
version = "1.9.0"
source = { registry = "https://pypi.org/simple" }
sdist = { url = "https://files.pythonhosted.org/packages/fc/f8/98eea607f65de6527f8a2e8885fc8015d3e6f5775df186e443e0964a11c3/distro-1.9.0.tar.gz", hash = "sha256:2fa77c6fd8940f116ee1d6b94a2f90b13b5ea8d019b98bc8bafdcabcdd9bdbed", size = 60722, upload-time = "2023-12-24T09:54:32.31Z" }
wheels = [
    { url = "https://files.pythonhosted.org/packages/12/b3/231ffd4ab1fc9d679809f356cebee130ac7daa00d6d6f3206dd4fd137e9e/distro-1.9.0-py3-none-any.whl", hash = "sha256:7bffd925d65168f85027d8da9af6bddab658135b840670a223589bc0c8ef02b2", size = 20277, upload-time = "2023-12-24T09:54:30.421Z" },
]

[[package]]
name = "docstring-parser"
version = "0.16"
source = { registry = "https://pypi.org/simple" }
sdist = { url = "https://files.pythonhosted.org/packages/08/12/9c22a58c0b1e29271051222d8906257616da84135af9ed167c9e28f85cb3/docstring_parser-0.16.tar.gz", hash = "sha256:538beabd0af1e2db0146b6bd3caa526c35a34d61af9fd2887f3a8a27a739aa6e", size = 26565, upload-time = "2024-03-15T10:39:44.419Z" }
wheels = [
    { url = "https://files.pythonhosted.org/packages/d5/7c/e9fcff7623954d86bdc17782036cbf715ecab1bec4847c008557affe1ca8/docstring_parser-0.16-py3-none-any.whl", hash = "sha256:bf0a1387354d3691d102edef7ec124f219ef639982d096e26e3b60aeffa90637", size = 36533, upload-time = "2024-03-15T10:39:41.527Z" },
]

[[package]]
name = "dotenv"
version = "0.9.9"
source = { registry = "https://pypi.org/simple" }
dependencies = [
    { name = "python-dotenv" },
]
wheels = [
    { url = "https://files.pythonhosted.org/packages/b2/b7/545d2c10c1fc15e48653c91efde329a790f2eecfbbf2bd16003b5db2bab0/dotenv-0.9.9-py2.py3-none-any.whl", hash = "sha256:29cf74a087b31dafdb5a446b6d7e11cbce8ed2741540e2339c69fbef92c94ce9", size = 1892, upload-time = "2025-02-19T22:15:01.647Z" },
]

[[package]]
name = "executing"
version = "2.2.0"
source = { registry = "https://pypi.org/simple" }
sdist = { url = "https://files.pythonhosted.org/packages/91/50/a9d80c47ff289c611ff12e63f7c5d13942c65d68125160cefd768c73e6e4/executing-2.2.0.tar.gz", hash = "sha256:5d108c028108fe2551d1a7b2e8b713341e2cb4fc0aa7dcf966fa4327a5226755", size = 978693, upload-time = "2025-01-22T15:41:29.403Z" }
wheels = [
    { url = "https://files.pythonhosted.org/packages/7b/8f/c4d9bafc34ad7ad5d8dc16dd1347ee0e507a52c3adb6bfa8887e1c6a26ba/executing-2.2.0-py2.py3-none-any.whl", hash = "sha256:11387150cad388d62750327a53d3339fad4888b39a6fe233c3afbb54ecffd3aa", size = 26702, upload-time = "2025-01-22T15:41:25.929Z" },
]

[[package]]
name = "fastapi"
version = "0.115.12"
source = { registry = "https://pypi.org/simple" }
dependencies = [
    { name = "pydantic" },
    { name = "starlette" },
    { name = "typing-extensions" },
]
sdist = { url = "https://files.pythonhosted.org/packages/f4/55/ae499352d82338331ca1e28c7f4a63bfd09479b16395dce38cf50a39e2c2/fastapi-0.115.12.tar.gz", hash = "sha256:1e2c2a2646905f9e83d32f04a3f86aff4a286669c6c950ca95b5fd68c2602681", size = 295236, upload-time = "2025-03-23T22:55:43.822Z" }
wheels = [
    { url = "https://files.pythonhosted.org/packages/50/b3/b51f09c2ba432a576fe63758bddc81f78f0c6309d9e5c10d194313bf021e/fastapi-0.115.12-py3-none-any.whl", hash = "sha256:e94613d6c05e27be7ffebdd6ea5f388112e5e430c8f7d6494a9d1d88d43e814d", size = 95164, upload-time = "2025-03-23T22:55:42.101Z" },
]

[[package]]
name = "fastmcp"
version = "0.4.1"
source = { registry = "https://pypi.org/simple" }
dependencies = [
    { name = "httpx" },
    { name = "mcp" },
    { name = "pydantic" },
    { name = "pydantic-settings" },
    { name = "python-dotenv" },
    { name = "typer" },
]
sdist = { url = "https://files.pythonhosted.org/packages/6f/84/17b549133263d7ee77141970769bbc401525526bf1af043ea6842bce1a55/fastmcp-0.4.1.tar.gz", hash = "sha256:713ad3b8e4e04841c9e2f3ca022b053adb89a286ceffad0d69ae7b56f31cbe64", size = 785575, upload-time = "2024-12-09T13:33:11.101Z" }
wheels = [
    { url = "https://files.pythonhosted.org/packages/79/0b/008a340435fe8f0879e9d608f48af2737ad48440e09bd33b83b3fd03798b/fastmcp-0.4.1-py3-none-any.whl", hash = "sha256:664b42c376fb89ec90a50c9433f5a1f4d24f36696d6c41b024b427ae545f9619", size = 35282, upload-time = "2024-12-09T13:33:09.469Z" },
]

[[package]]
name = "gitdb"
version = "4.0.12"
source = { registry = "https://pypi.org/simple" }
dependencies = [
    { name = "smmap" },
]
sdist = { url = "https://files.pythonhosted.org/packages/72/94/63b0fc47eb32792c7ba1fe1b694daec9a63620db1e313033d18140c2320a/gitdb-4.0.12.tar.gz", hash = "sha256:5ef71f855d191a3326fcfbc0d5da835f26b13fbcba60c32c21091c349ffdb571", size = 394684, upload-time = "2025-01-02T07:20:46.413Z" }
wheels = [
    { url = "https://files.pythonhosted.org/packages/a0/61/5c78b91c3143ed5c14207f463aecfc8f9dbb5092fb2869baf37c273b2705/gitdb-4.0.12-py3-none-any.whl", hash = "sha256:67073e15955400952c6565cc3e707c554a4eea2e428946f7a4c162fab9bd9bcf", size = 62794, upload-time = "2025-01-02T07:20:43.624Z" },
]

[[package]]
name = "gitpython"
version = "3.1.44"
source = { registry = "https://pypi.org/simple" }
dependencies = [
    { name = "gitdb" },
]
sdist = { url = "https://files.pythonhosted.org/packages/c0/89/37df0b71473153574a5cdef8f242de422a0f5d26d7a9e231e6f169b4ad14/gitpython-3.1.44.tar.gz", hash = "sha256:c87e30b26253bf5418b01b0660f818967f3c503193838337fe5e573331249269", size = 214196, upload-time = "2025-01-02T07:32:43.59Z" }
wheels = [
    { url = "https://files.pythonhosted.org/packages/1d/9a/4114a9057db2f1462d5c8f8390ab7383925fe1ac012eaa42402ad65c2963/GitPython-3.1.44-py3-none-any.whl", hash = "sha256:9e0e10cda9bed1ee64bc9a6de50e7e38a9c9943241cd7f585f6df3ed28011110", size = 207599, upload-time = "2025-01-02T07:32:40.731Z" },
]

[[package]]
name = "google-auth"
version = "2.38.0"
source = { registry = "https://pypi.org/simple" }
dependencies = [
    { name = "cachetools" },
    { name = "pyasn1-modules" },
    { name = "rsa" },
]
sdist = { url = "https://files.pythonhosted.org/packages/c6/eb/d504ba1daf190af6b204a9d4714d457462b486043744901a6eeea711f913/google_auth-2.38.0.tar.gz", hash = "sha256:8285113607d3b80a3f1543b75962447ba8a09fe85783432a784fdeef6ac094c4", size = 270866, upload-time = "2025-01-23T01:05:29.119Z" }
wheels = [
    { url = "https://files.pythonhosted.org/packages/9d/47/603554949a37bca5b7f894d51896a9c534b9eab808e2520a748e081669d0/google_auth-2.38.0-py2.py3-none-any.whl", hash = "sha256:e7dae6694313f434a2727bf2906f27ad259bae090d7aa896590d86feec3d9d4a", size = 210770, upload-time = "2025-01-23T01:05:26.572Z" },
]

[[package]]
name = "google-genai"
version = "1.10.0"
source = { registry = "https://pypi.org/simple" }
dependencies = [
    { name = "anyio" },
    { name = "google-auth" },
    { name = "httpx" },
    { name = "pydantic" },
    { name = "requests" },
    { name = "typing-extensions" },
    { name = "websockets" },
]
sdist = { url = "https://files.pythonhosted.org/packages/0e/7a/224e2f70c835202042969685ee3da00a6475508d1b64f0f1e90144f96beb/google_genai-1.10.0.tar.gz", hash = "sha256:f59423e0f155dc66b7792c8a0e6724c75c72dc699d1eb7907d4d0006d4f6186f", size = 156355, upload-time = "2025-04-09T03:48:21.961Z" }
wheels = [
    { url = "https://files.pythonhosted.org/packages/ba/a0/56839a2e202d79c773edd1c1db124da8eb2a7b657267a888080b678d0369/google_genai-1.10.0-py3-none-any.whl", hash = "sha256:41b105a2fcf8a027fc45cc16694cd559b8cd1272eab7345ad58cfa2c353bf34f", size = 154705, upload-time = "2025-04-09T03:48:20.49Z" },
]

[[package]]
name = "greenlet"
version = "3.1.1"
source = { registry = "https://pypi.org/simple" }
sdist = { url = "https://files.pythonhosted.org/packages/2f/ff/df5fede753cc10f6a5be0931204ea30c35fa2f2ea7a35b25bdaf4fe40e46/greenlet-3.1.1.tar.gz", hash = "sha256:4ce3ac6cdb6adf7946475d7ef31777c26d94bccc377e070a7986bd2d5c515467", size = 186022, upload-time = "2024-09-20T18:21:04.506Z" }
wheels = [
    { url = "https://files.pythonhosted.org/packages/28/62/1c2665558618553c42922ed47a4e6d6527e2fa3516a8256c2f431c5d0441/greenlet-3.1.1-cp311-cp311-macosx_11_0_universal2.whl", hash = "sha256:e4d333e558953648ca09d64f13e6d8f0523fa705f51cae3f03b5983489958c70", size = 272479, upload-time = "2024-09-20T17:07:22.332Z" },
    { url = "https://files.pythonhosted.org/packages/76/9d/421e2d5f07285b6e4e3a676b016ca781f63cfe4a0cd8eaecf3fd6f7a71ae/greenlet-3.1.1-cp311-cp311-manylinux_2_17_aarch64.manylinux2014_aarch64.whl", hash = "sha256:09fc016b73c94e98e29af67ab7b9a879c307c6731a2c9da0db5a7d9b7edd1159", size = 640404, upload-time = "2024-09-20T17:36:45.588Z" },
    { url = "https://files.pythonhosted.org/packages/e5/de/6e05f5c59262a584e502dd3d261bbdd2c97ab5416cc9c0b91ea38932a901/greenlet-3.1.1-cp311-cp311-manylinux_2_17_ppc64le.manylinux2014_ppc64le.whl", hash = "sha256:d5e975ca70269d66d17dd995dafc06f1b06e8cb1ec1e9ed54c1d1e4a7c4cf26e", size = 652813, upload-time = "2024-09-20T17:39:19.052Z" },
    { url = "https://files.pythonhosted.org/packages/49/93/d5f93c84241acdea15a8fd329362c2c71c79e1a507c3f142a5d67ea435ae/greenlet-3.1.1-cp311-cp311-manylinux_2_17_s390x.manylinux2014_s390x.whl", hash = "sha256:3b2813dc3de8c1ee3f924e4d4227999285fd335d1bcc0d2be6dc3f1f6a318ec1", size = 648517, upload-time = "2024-09-20T17:44:24.101Z" },
    { url = "https://files.pythonhosted.org/packages/15/85/72f77fc02d00470c86a5c982b8daafdf65d38aefbbe441cebff3bf7037fc/greenlet-3.1.1-cp311-cp311-manylinux_2_17_x86_64.manylinux2014_x86_64.whl", hash = "sha256:e347b3bfcf985a05e8c0b7d462ba6f15b1ee1c909e2dcad795e49e91b152c383", size = 647831, upload-time = "2024-09-20T17:08:40.577Z" },
    { url = "https://files.pythonhosted.org/packages/f7/4b/1c9695aa24f808e156c8f4813f685d975ca73c000c2a5056c514c64980f6/greenlet-3.1.1-cp311-cp311-manylinux_2_24_x86_64.manylinux_2_28_x86_64.whl", hash = "sha256:9e8f8c9cb53cdac7ba9793c276acd90168f416b9ce36799b9b885790f8ad6c0a", size = 602413, upload-time = "2024-09-20T17:08:31.728Z" },
    { url = "https://files.pythonhosted.org/packages/76/70/ad6e5b31ef330f03b12559d19fda2606a522d3849cde46b24f223d6d1619/greenlet-3.1.1-cp311-cp311-musllinux_1_1_aarch64.whl", hash = "sha256:62ee94988d6b4722ce0028644418d93a52429e977d742ca2ccbe1c4f4a792511", size = 1129619, upload-time = "2024-09-20T17:44:14.222Z" },
    { url = "https://files.pythonhosted.org/packages/f4/fb/201e1b932e584066e0f0658b538e73c459b34d44b4bd4034f682423bc801/greenlet-3.1.1-cp311-cp311-musllinux_1_1_x86_64.whl", hash = "sha256:1776fd7f989fc6b8d8c8cb8da1f6b82c5814957264d1f6cf818d475ec2bf6395", size = 1155198, upload-time = "2024-09-20T17:09:23.903Z" },
    { url = "https://files.pythonhosted.org/packages/12/da/b9ed5e310bb8b89661b80cbcd4db5a067903bbcd7fc854923f5ebb4144f0/greenlet-3.1.1-cp311-cp311-win_amd64.whl", hash = "sha256:48ca08c771c268a768087b408658e216133aecd835c0ded47ce955381105ba39", size = 298930, upload-time = "2024-09-20T17:25:18.656Z" },
]

[[package]]
name = "h11"
version = "0.14.0"
source = { registry = "https://pypi.org/simple" }
sdist = { url = "https://files.pythonhosted.org/packages/f5/38/3af3d3633a34a3316095b39c8e8fb4853a28a536e55d347bd8d8e9a14b03/h11-0.14.0.tar.gz", hash = "sha256:8f19fbbe99e72420ff35c00b27a34cb9937e902a8b810e2c88300c6f0a3b699d", size = 100418, upload-time = "2022-09-25T15:40:01.519Z" }
wheels = [
    { url = "https://files.pythonhosted.org/packages/95/04/ff642e65ad6b90db43e668d70ffb6736436c7ce41fcc549f4e9472234127/h11-0.14.0-py3-none-any.whl", hash = "sha256:e3fe4ac4b851c468cc8363d500db52c2ead036020723024a109d37346efaa761", size = 58259, upload-time = "2022-09-25T15:39:59.68Z" },
]

[[package]]
name = "httpcore"
version = "1.0.7"
source = { registry = "https://pypi.org/simple" }
dependencies = [
    { name = "certifi" },
    { name = "h11" },
]
sdist = { url = "https://files.pythonhosted.org/packages/6a/41/d7d0a89eb493922c37d343b607bc1b5da7f5be7e383740b4753ad8943e90/httpcore-1.0.7.tar.gz", hash = "sha256:8551cb62a169ec7162ac7be8d4817d561f60e08eaa485234898414bb5a8a0b4c", size = 85196, upload-time = "2024-11-15T12:30:47.531Z" }
wheels = [
    { url = "https://files.pythonhosted.org/packages/87/f5/72347bc88306acb359581ac4d52f23c0ef445b57157adedb9aee0cd689d2/httpcore-1.0.7-py3-none-any.whl", hash = "sha256:a3fff8f43dc260d5bd363d9f9cf1830fa3a458b332856f34282de498ed420edd", size = 78551, upload-time = "2024-11-15T12:30:45.782Z" },
]

[[package]]
name = "httpx"
version = "0.28.1"
source = { registry = "https://pypi.org/simple" }
dependencies = [
    { name = "anyio" },
    { name = "certifi" },
    { name = "httpcore" },
    { name = "idna" },
]
sdist = { url = "https://files.pythonhosted.org/packages/b1/df/48c586a5fe32a0f01324ee087459e112ebb7224f646c0b5023f5e79e9956/httpx-0.28.1.tar.gz", hash = "sha256:75e98c5f16b0f35b567856f597f06ff2270a374470a5c2392242528e3e3e42fc", size = 141406, upload-time = "2024-12-06T15:37:23.222Z" }
wheels = [
    { url = "https://files.pythonhosted.org/packages/2a/39/e50c7c3a983047577ee07d2a9e53faf5a69493943ec3f6a384bdc792deb2/httpx-0.28.1-py3-none-any.whl", hash = "sha256:d909fcccc110f8c7faf814ca82a9a4d816bc5a6dbfea25d6591d6985b8ba59ad", size = 73517, upload-time = "2024-12-06T15:37:21.509Z" },
]

[[package]]
name = "httpx-sse"
version = "0.4.0"
source = { registry = "https://pypi.org/simple" }
sdist = { url = "https://files.pythonhosted.org/packages/4c/60/8f4281fa9bbf3c8034fd54c0e7412e66edbab6bc74c4996bd616f8d0406e/httpx-sse-0.4.0.tar.gz", hash = "sha256:1e81a3a3070ce322add1d3529ed42eb5f70817f45ed6ec915ab753f961139721", size = 12624, upload-time = "2023-12-22T08:01:21.083Z" }
wheels = [
    { url = "https://files.pythonhosted.org/packages/e1/9b/a181f281f65d776426002f330c31849b86b31fc9d848db62e16f03ff739f/httpx_sse-0.4.0-py3-none-any.whl", hash = "sha256:f329af6eae57eaa2bdfd962b42524764af68075ea87370a2de920af5341e318f", size = 7819, upload-time = "2023-12-22T08:01:19.89Z" },
]

[[package]]
name = "idna"
version = "3.10"
source = { registry = "https://pypi.org/simple" }
sdist = { url = "https://files.pythonhosted.org/packages/f1/70/7703c29685631f5a7590aa73f1f1d3fa9a380e654b86af429e0934a32f7d/idna-3.10.tar.gz", hash = "sha256:12f65c9b470abda6dc35cf8e63cc574b1c52b11df2c86030af0ac09b01b13ea9", size = 190490, upload-time = "2024-09-15T18:07:39.745Z" }
wheels = [
    { url = "https://files.pythonhosted.org/packages/76/c6/c88e154df9c4e1a2a66ccf0005a88dfb2650c1dffb6f5ce603dfbd452ce3/idna-3.10-py3-none-any.whl", hash = "sha256:946d195a0d259cbba61165e88e65941f16e9b36ea6ddb97f00452bae8b1287d3", size = 70442, upload-time = "2024-09-15T18:07:37.964Z" },
]

[[package]]
name = "iniconfig"
version = "2.1.0"
source = { registry = "https://pypi.org/simple" }
sdist = { url = "https://files.pythonhosted.org/packages/f2/97/ebf4da567aa6827c909642694d71c9fcf53e5b504f2d96afea02718862f3/iniconfig-2.1.0.tar.gz", hash = "sha256:3abbd2e30b36733fee78f9c7f7308f2d0050e88f0087fd25c2645f63c773e1c7", size = 4793, upload-time = "2025-03-19T20:09:59.721Z" }
wheels = [
    { url = "https://files.pythonhosted.org/packages/2c/e1/e6716421ea10d38022b952c159d5161ca1193197fb744506875fbb87ea7b/iniconfig-2.1.0-py3-none-any.whl", hash = "sha256:9deba5723312380e77435581c6bf4935c94cbfab9b1ed33ef8d238ea168eb760", size = 6050, upload-time = "2025-03-19T20:10:01.071Z" },
]

[[package]]
name = "ipython"
version = "9.1.0"
source = { registry = "https://pypi.org/simple" }
dependencies = [
    { name = "colorama", marker = "sys_platform == 'win32'" },
    { name = "decorator" },
    { name = "ipython-pygments-lexers" },
    { name = "jedi" },
    { name = "matplotlib-inline" },
    { name = "pexpect", marker = "sys_platform != 'emscripten' and sys_platform != 'win32'" },
    { name = "prompt-toolkit" },
    { name = "pygments" },
    { name = "stack-data" },
    { name = "traitlets" },
    { name = "typing-extensions" },
]
sdist = { url = "https://files.pythonhosted.org/packages/70/9a/6b8984bedc990f3a4aa40ba8436dea27e23d26a64527de7c2e5e12e76841/ipython-9.1.0.tar.gz", hash = "sha256:a47e13a5e05e02f3b8e1e7a0f9db372199fe8c3763532fe7a1e0379e4e135f16", size = 4373688, upload-time = "2025-04-07T10:18:28.704Z" }
wheels = [
    { url = "https://files.pythonhosted.org/packages/b2/9d/4ff2adf55d1b6e3777b0303fdbe5b723f76e46cba4a53a32fe82260d2077/ipython-9.1.0-py3-none-any.whl", hash = "sha256:2df07257ec2f84a6b346b8d83100bcf8fa501c6e01ab75cd3799b0bb253b3d2a", size = 604053, upload-time = "2025-04-07T10:18:24.869Z" },
]

[[package]]
name = "ipython-pygments-lexers"
version = "1.1.1"
source = { registry = "https://pypi.org/simple" }
dependencies = [
    { name = "pygments" },
]
sdist = { url = "https://files.pythonhosted.org/packages/ef/4c/5dd1d8af08107f88c7f741ead7a40854b8ac24ddf9ae850afbcf698aa552/ipython_pygments_lexers-1.1.1.tar.gz", hash = "sha256:09c0138009e56b6854f9535736f4171d855c8c08a563a0dcd8022f78355c7e81", size = 8393, upload-time = "2025-01-17T11:24:34.505Z" }
wheels = [
    { url = "https://files.pythonhosted.org/packages/d9/33/1f075bf72b0b747cb3288d011319aaf64083cf2efef8354174e3ed4540e2/ipython_pygments_lexers-1.1.1-py3-none-any.whl", hash = "sha256:a9462224a505ade19a605f71f8fa63c2048833ce50abc86768a0d81d876dc81c", size = 8074, upload-time = "2025-01-17T11:24:33.271Z" },
]

[[package]]
name = "jedi"
version = "0.19.2"
source = { registry = "https://pypi.org/simple" }
dependencies = [
    { name = "parso" },
]
sdist = { url = "https://files.pythonhosted.org/packages/72/3a/79a912fbd4d8dd6fbb02bf69afd3bb72cf0c729bb3063c6f4498603db17a/jedi-0.19.2.tar.gz", hash = "sha256:4770dc3de41bde3966b02eb84fbcf557fb33cce26ad23da12c742fb50ecb11f0", size = 1231287, upload-time = "2024-11-11T01:41:42.873Z" }
wheels = [
    { url = "https://files.pythonhosted.org/packages/c0/5a/9cac0c82afec3d09ccd97c8b6502d48f165f9124db81b4bcb90b4af974ee/jedi-0.19.2-py2.py3-none-any.whl", hash = "sha256:a8ef22bde8490f57fe5c7681a3c83cb58874daf72b4784de3cce5b6ef6edb5b9", size = 1572278, upload-time = "2024-11-11T01:41:40.175Z" },
]

[[package]]
name = "jinja2"
version = "3.1.6"
source = { registry = "https://pypi.org/simple" }
dependencies = [
    { name = "markupsafe" },
]
sdist = { url = "https://files.pythonhosted.org/packages/df/bf/f7da0350254c0ed7c72f3e33cef02e048281fec7ecec5f032d4aac52226b/jinja2-3.1.6.tar.gz", hash = "sha256:0137fb05990d35f1275a587e9aee6d56da821fc83491a0fb838183be43f66d6d", size = 245115, upload-time = "2025-03-05T20:05:02.478Z" }
wheels = [
    { url = "https://files.pythonhosted.org/packages/62/a1/3d680cbfd5f4b8f15abc1d571870c5fc3e594bb582bc3b64ea099db13e56/jinja2-3.1.6-py3-none-any.whl", hash = "sha256:85ece4451f492d0c13c5dd7c13a64681a86afae63a5f347908daf103ce6d2f67", size = 134899, upload-time = "2025-03-05T20:05:00.369Z" },
]

[[package]]
name = "jiter"
version = "0.9.0"
source = { registry = "https://pypi.org/simple" }
sdist = { url = "https://files.pythonhosted.org/packages/1e/c2/e4562507f52f0af7036da125bb699602ead37a2332af0788f8e0a3417f36/jiter-0.9.0.tar.gz", hash = "sha256:aadba0964deb424daa24492abc3d229c60c4a31bfee205aedbf1acc7639d7893", size = 162604, upload-time = "2025-03-10T21:37:03.278Z" }
wheels = [
    { url = "https://files.pythonhosted.org/packages/23/44/e241a043f114299254e44d7e777ead311da400517f179665e59611ab0ee4/jiter-0.9.0-cp311-cp311-macosx_10_12_x86_64.whl", hash = "sha256:6c4d99c71508912a7e556d631768dcdef43648a93660670986916b297f1c54af", size = 314654, upload-time = "2025-03-10T21:35:23.939Z" },
    { url = "https://files.pythonhosted.org/packages/fb/1b/a7e5e42db9fa262baaa9489d8d14ca93f8663e7f164ed5e9acc9f467fc00/jiter-0.9.0-cp311-cp311-macosx_11_0_arm64.whl", hash = "sha256:8f60fb8ce7df529812bf6c625635a19d27f30806885139e367af93f6e734ef58", size = 320909, upload-time = "2025-03-10T21:35:26.127Z" },
    { url = "https://files.pythonhosted.org/packages/60/bf/8ebdfce77bc04b81abf2ea316e9c03b4a866a7d739cf355eae4d6fd9f6fe/jiter-0.9.0-cp311-cp311-manylinux_2_17_aarch64.manylinux2014_aarch64.whl", hash = "sha256:51c4e1a4f8ea84d98b7b98912aa4290ac3d1eabfde8e3c34541fae30e9d1f08b", size = 341733, upload-time = "2025-03-10T21:35:27.94Z" },
    { url = "https://files.pythonhosted.org/packages/a8/4e/754ebce77cff9ab34d1d0fa0fe98f5d42590fd33622509a3ba6ec37ff466/jiter-0.9.0-cp311-cp311-manylinux_2_17_armv7l.manylinux2014_armv7l.whl", hash = "sha256:5f4c677c424dc76684fea3e7285a7a2a7493424bea89ac441045e6a1fb1d7b3b", size = 365097, upload-time = "2025-03-10T21:35:29.605Z" },
    { url = "https://files.pythonhosted.org/packages/32/2c/6019587e6f5844c612ae18ca892f4cd7b3d8bbf49461ed29e384a0f13d98/jiter-0.9.0-cp311-cp311-manylinux_2_17_ppc64le.manylinux2014_ppc64le.whl", hash = "sha256:2221176dfec87f3470b21e6abca056e6b04ce9bff72315cb0b243ca9e835a4b5", size = 406603, upload-time = "2025-03-10T21:35:31.696Z" },
    { url = "https://files.pythonhosted.org/packages/da/e9/c9e6546c817ab75a1a7dab6dcc698e62e375e1017113e8e983fccbd56115/jiter-0.9.0-cp311-cp311-manylinux_2_17_s390x.manylinux2014_s390x.whl", hash = "sha256:3c7adb66f899ffa25e3c92bfcb593391ee1947dbdd6a9a970e0d7e713237d572", size = 396625, upload-time = "2025-03-10T21:35:33.182Z" },
    { url = "https://files.pythonhosted.org/packages/be/bd/976b458add04271ebb5a255e992bd008546ea04bb4dcadc042a16279b4b4/jiter-0.9.0-cp311-cp311-manylinux_2_17_x86_64.manylinux2014_x86_64.whl", hash = "sha256:c98d27330fdfb77913c1097a7aab07f38ff2259048949f499c9901700789ac15", size = 351832, upload-time = "2025-03-10T21:35:35.394Z" },
    { url = "https://files.pythonhosted.org/packages/07/51/fe59e307aaebec9265dbad44d9d4381d030947e47b0f23531579b9a7c2df/jiter-0.9.0-cp311-cp311-manylinux_2_5_i686.manylinux1_i686.whl", hash = "sha256:eda3f8cc74df66892b1d06b5d41a71670c22d95a1ca2cbab73654745ce9d0419", size = 384590, upload-time = "2025-03-10T21:35:37.171Z" },
    { url = "https://files.pythonhosted.org/packages/db/55/5dcd2693794d8e6f4889389ff66ef3be557a77f8aeeca8973a97a7c00557/jiter-0.9.0-cp311-cp311-musllinux_1_1_aarch64.whl", hash = "sha256:dd5ab5ddc11418dce28343123644a100f487eaccf1de27a459ab36d6cca31043", size = 520690, upload-time = "2025-03-10T21:35:38.717Z" },
    { url = "https://files.pythonhosted.org/packages/54/d5/9f51dc90985e9eb251fbbb747ab2b13b26601f16c595a7b8baba964043bd/jiter-0.9.0-cp311-cp311-musllinux_1_1_x86_64.whl", hash = "sha256:42f8a68a69f047b310319ef8e2f52fdb2e7976fb3313ef27df495cf77bcad965", size = 512649, upload-time = "2025-03-10T21:35:40.157Z" },
    { url = "https://files.pythonhosted.org/packages/a6/e5/4e385945179bcf128fa10ad8dca9053d717cbe09e258110e39045c881fe5/jiter-0.9.0-cp311-cp311-win32.whl", hash = "sha256:a25519efb78a42254d59326ee417d6f5161b06f5da827d94cf521fed961b1ff2", size = 206920, upload-time = "2025-03-10T21:35:41.72Z" },
    { url = "https://files.pythonhosted.org/packages/4c/47/5e0b94c603d8e54dd1faab439b40b832c277d3b90743e7835879ab663757/jiter-0.9.0-cp311-cp311-win_amd64.whl", hash = "sha256:923b54afdd697dfd00d368b7ccad008cccfeb1efb4e621f32860c75e9f25edbd", size = 210119, upload-time = "2025-03-10T21:35:43.46Z" },
]

[[package]]
name = "joblib"
version = "1.5.1"
source = { registry = "https://pypi.org/simple" }
sdist = { url = "https://files.pythonhosted.org/packages/dc/fe/0f5a938c54105553436dbff7a61dc4fed4b1b2c98852f8833beaf4d5968f/joblib-1.5.1.tar.gz", hash = "sha256:f4f86e351f39fe3d0d32a9f2c3d8af1ee4cec285aafcb27003dda5205576b444", size = 330475, upload-time = "2025-05-23T12:04:37.097Z" }
wheels = [
    { url = "https://files.pythonhosted.org/packages/7d/4f/1195bbac8e0c2acc5f740661631d8d750dc38d4a32b23ee5df3cde6f4e0d/joblib-1.5.1-py3-none-any.whl", hash = "sha256:4719a31f054c7d766948dcd83e9613686b27114f190f717cec7eaa2084f8a74a", size = 307746, upload-time = "2025-05-23T12:04:35.124Z" },
]

[[package]]
name = "markdown-it-py"
version = "3.0.0"
source = { registry = "https://pypi.org/simple" }
dependencies = [
    { name = "mdurl" },
]
sdist = { url = "https://files.pythonhosted.org/packages/38/71/3b932df36c1a044d397a1f92d1cf91ee0a503d91e470cbd670aa66b07ed0/markdown-it-py-3.0.0.tar.gz", hash = "sha256:e3f60a94fa066dc52ec76661e37c851cb232d92f9886b15cb560aaada2df8feb", size = 74596, upload-time = "2023-06-03T06:41:14.443Z" }
wheels = [
    { url = "https://files.pythonhosted.org/packages/42/d7/1ec15b46af6af88f19b8e5ffea08fa375d433c998b8a7639e76935c14f1f/markdown_it_py-3.0.0-py3-none-any.whl", hash = "sha256:355216845c60bd96232cd8d8c40e8f9765cc86f46880e43a8fd22dc1a1a8cab1", size = 87528, upload-time = "2023-06-03T06:41:11.019Z" },
]

[[package]]
name = "markupsafe"
version = "3.0.2"
source = { registry = "https://pypi.org/simple" }
sdist = { url = "https://files.pythonhosted.org/packages/b2/97/5d42485e71dfc078108a86d6de8fa46db44a1a9295e89c5d6d4a06e23a62/markupsafe-3.0.2.tar.gz", hash = "sha256:ee55d3edf80167e48ea11a923c7386f4669df67d7994554387f84e7d8b0a2bf0", size = 20537, upload-time = "2024-10-18T15:21:54.129Z" }
wheels = [
    { url = "https://files.pythonhosted.org/packages/6b/28/bbf83e3f76936960b850435576dd5e67034e200469571be53f69174a2dfd/MarkupSafe-3.0.2-cp311-cp311-macosx_10_9_universal2.whl", hash = "sha256:9025b4018f3a1314059769c7bf15441064b2207cb3f065e6ea1e7359cb46db9d", size = 14353, upload-time = "2024-10-18T15:21:02.187Z" },
    { url = "https://files.pythonhosted.org/packages/6c/30/316d194b093cde57d448a4c3209f22e3046c5bb2fb0820b118292b334be7/MarkupSafe-3.0.2-cp311-cp311-macosx_11_0_arm64.whl", hash = "sha256:93335ca3812df2f366e80509ae119189886b0f3c2b81325d39efdb84a1e2ae93", size = 12392, upload-time = "2024-10-18T15:21:02.941Z" },
    { url = "https://files.pythonhosted.org/packages/f2/96/9cdafba8445d3a53cae530aaf83c38ec64c4d5427d975c974084af5bc5d2/MarkupSafe-3.0.2-cp311-cp311-manylinux_2_17_aarch64.manylinux2014_aarch64.whl", hash = "sha256:2cb8438c3cbb25e220c2ab33bb226559e7afb3baec11c4f218ffa7308603c832", size = 23984, upload-time = "2024-10-18T15:21:03.953Z" },
    { url = "https://files.pythonhosted.org/packages/f1/a4/aefb044a2cd8d7334c8a47d3fb2c9f328ac48cb349468cc31c20b539305f/MarkupSafe-3.0.2-cp311-cp311-manylinux_2_17_x86_64.manylinux2014_x86_64.whl", hash = "sha256:a123e330ef0853c6e822384873bef7507557d8e4a082961e1defa947aa59ba84", size = 23120, upload-time = "2024-10-18T15:21:06.495Z" },
    { url = "https://files.pythonhosted.org/packages/8d/21/5e4851379f88f3fad1de30361db501300d4f07bcad047d3cb0449fc51f8c/MarkupSafe-3.0.2-cp311-cp311-manylinux_2_5_i686.manylinux1_i686.manylinux_2_17_i686.manylinux2014_i686.whl", hash = "sha256:1e084f686b92e5b83186b07e8a17fc09e38fff551f3602b249881fec658d3eca", size = 23032, upload-time = "2024-10-18T15:21:07.295Z" },
    { url = "https://files.pythonhosted.org/packages/00/7b/e92c64e079b2d0d7ddf69899c98842f3f9a60a1ae72657c89ce2655c999d/MarkupSafe-3.0.2-cp311-cp311-musllinux_1_2_aarch64.whl", hash = "sha256:d8213e09c917a951de9d09ecee036d5c7d36cb6cb7dbaece4c71a60d79fb9798", size = 24057, upload-time = "2024-10-18T15:21:08.073Z" },
    { url = "https://files.pythonhosted.org/packages/f9/ac/46f960ca323037caa0a10662ef97d0a4728e890334fc156b9f9e52bcc4ca/MarkupSafe-3.0.2-cp311-cp311-musllinux_1_2_i686.whl", hash = "sha256:5b02fb34468b6aaa40dfc198d813a641e3a63b98c2b05a16b9f80b7ec314185e", size = 23359, upload-time = "2024-10-18T15:21:09.318Z" },
    { url = "https://files.pythonhosted.org/packages/69/84/83439e16197337b8b14b6a5b9c2105fff81d42c2a7c5b58ac7b62ee2c3b1/MarkupSafe-3.0.2-cp311-cp311-musllinux_1_2_x86_64.whl", hash = "sha256:0bff5e0ae4ef2e1ae4fdf2dfd5b76c75e5c2fa4132d05fc1b0dabcd20c7e28c4", size = 23306, upload-time = "2024-10-18T15:21:10.185Z" },
    { url = "https://files.pythonhosted.org/packages/9a/34/a15aa69f01e2181ed8d2b685c0d2f6655d5cca2c4db0ddea775e631918cd/MarkupSafe-3.0.2-cp311-cp311-win32.whl", hash = "sha256:6c89876f41da747c8d3677a2b540fb32ef5715f97b66eeb0c6b66f5e3ef6f59d", size = 15094, upload-time = "2024-10-18T15:21:11.005Z" },
    { url = "https://files.pythonhosted.org/packages/da/b8/3a3bd761922d416f3dc5d00bfbed11f66b1ab89a0c2b6e887240a30b0f6b/MarkupSafe-3.0.2-cp311-cp311-win_amd64.whl", hash = "sha256:70a87b411535ccad5ef2f1df5136506a10775d267e197e4cf531ced10537bd6b", size = 15521, upload-time = "2024-10-18T15:21:12.911Z" },
]

[[package]]
name = "matplotlib-inline"
version = "0.1.7"
source = { registry = "https://pypi.org/simple" }
dependencies = [
    { name = "traitlets" },
]
sdist = { url = "https://files.pythonhosted.org/packages/99/5b/a36a337438a14116b16480db471ad061c36c3694df7c2084a0da7ba538b7/matplotlib_inline-0.1.7.tar.gz", hash = "sha256:8423b23ec666be3d16e16b60bdd8ac4e86e840ebd1dd11a30b9f117f2fa0ab90", size = 8159, upload-time = "2024-04-15T13:44:44.803Z" }
wheels = [
    { url = "https://files.pythonhosted.org/packages/8f/8e/9ad090d3553c280a8060fbf6e24dc1c0c29704ee7d1c372f0c174aa59285/matplotlib_inline-0.1.7-py3-none-any.whl", hash = "sha256:df192d39a4ff8f21b1895d72e6a13f5fcc5099f00fa84384e0ea28c2cc0653ca", size = 9899, upload-time = "2024-04-15T13:44:43.265Z" },
]

[[package]]
name = "mcp"
version = "1.6.0"
source = { registry = "https://pypi.org/simple" }
dependencies = [
    { name = "anyio" },
    { name = "httpx" },
    { name = "httpx-sse" },
    { name = "pydantic" },
    { name = "pydantic-settings" },
    { name = "sse-starlette" },
    { name = "starlette" },
    { name = "uvicorn" },
]
sdist = { url = "https://files.pythonhosted.org/packages/95/d2/f587cb965a56e992634bebc8611c5b579af912b74e04eb9164bd49527d21/mcp-1.6.0.tar.gz", hash = "sha256:d9324876de2c5637369f43161cd71eebfd803df5a95e46225cab8d280e366723", size = 200031, upload-time = "2025-03-27T16:46:32.336Z" }
wheels = [
    { url = "https://files.pythonhosted.org/packages/10/30/20a7f33b0b884a9d14dd3aa94ff1ac9da1479fe2ad66dd9e2736075d2506/mcp-1.6.0-py3-none-any.whl", hash = "sha256:7bd24c6ea042dbec44c754f100984d186620d8b841ec30f1b19eda9b93a634d0", size = 76077, upload-time = "2025-03-27T16:46:29.919Z" },
]

[[package]]
name = "mdurl"
version = "0.1.2"
source = { registry = "https://pypi.org/simple" }
sdist = { url = "https://files.pythonhosted.org/packages/d6/54/cfe61301667036ec958cb99bd3efefba235e65cdeb9c84d24a8293ba1d90/mdurl-0.1.2.tar.gz", hash = "sha256:bb413d29f5eea38f31dd4754dd7377d4465116fb207585f97bf925588687c1ba", size = 8729, upload-time = "2022-08-14T12:40:10.846Z" }
wheels = [
    { url = "https://files.pythonhosted.org/packages/b3/38/89ba8ad64ae25be8de66a6d463314cf1eb366222074cfda9ee839c56a4b4/mdurl-0.1.2-py3-none-any.whl", hash = "sha256:84008a41e51615a49fc9966191ff91509e3c40b939176e643fd50a5c2196b8f8", size = 9979, upload-time = "2022-08-14T12:40:09.779Z" },
]

[[package]]
name = "mypy"
version = "1.15.0"
source = { registry = "https://pypi.org/simple" }
dependencies = [
    { name = "mypy-extensions" },
    { name = "typing-extensions" },
]
sdist = { url = "https://files.pythonhosted.org/packages/ce/43/d5e49a86afa64bd3839ea0d5b9c7103487007d728e1293f52525d6d5486a/mypy-1.15.0.tar.gz", hash = "sha256:404534629d51d3efea5c800ee7c42b72a6554d6c400e6a79eafe15d11341fd43", size = 3239717, upload-time = "2025-02-05T03:50:34.655Z" }
wheels = [
    { url = "https://files.pythonhosted.org/packages/03/bc/f6339726c627bd7ca1ce0fa56c9ae2d0144604a319e0e339bdadafbbb599/mypy-1.15.0-cp311-cp311-macosx_10_9_x86_64.whl", hash = "sha256:2922d42e16d6de288022e5ca321cd0618b238cfc5570e0263e5ba0a77dbef56f", size = 10662338, upload-time = "2025-02-05T03:50:17.287Z" },
    { url = "https://files.pythonhosted.org/packages/e2/90/8dcf506ca1a09b0d17555cc00cd69aee402c203911410136cd716559efe7/mypy-1.15.0-cp311-cp311-macosx_11_0_arm64.whl", hash = "sha256:2ee2d57e01a7c35de00f4634ba1bbf015185b219e4dc5909e281016df43f5ee5", size = 9787540, upload-time = "2025-02-05T03:49:51.21Z" },
    { url = "https://files.pythonhosted.org/packages/05/05/a10f9479681e5da09ef2f9426f650d7b550d4bafbef683b69aad1ba87457/mypy-1.15.0-cp311-cp311-manylinux_2_17_aarch64.manylinux2014_aarch64.manylinux_2_28_aarch64.whl", hash = "sha256:973500e0774b85d9689715feeffcc980193086551110fd678ebe1f4342fb7c5e", size = 11538051, upload-time = "2025-02-05T03:50:20.885Z" },
    { url = "https://files.pythonhosted.org/packages/e9/9a/1f7d18b30edd57441a6411fcbc0c6869448d1a4bacbaee60656ac0fc29c8/mypy-1.15.0-cp311-cp311-manylinux_2_17_x86_64.manylinux2014_x86_64.manylinux_2_28_x86_64.whl", hash = "sha256:5a95fb17c13e29d2d5195869262f8125dfdb5c134dc8d9a9d0aecf7525b10c2c", size = 12286751, upload-time = "2025-02-05T03:49:42.408Z" },
    { url = "https://files.pythonhosted.org/packages/72/af/19ff499b6f1dafcaf56f9881f7a965ac2f474f69f6f618b5175b044299f5/mypy-1.15.0-cp311-cp311-musllinux_1_2_x86_64.whl", hash = "sha256:1905f494bfd7d85a23a88c5d97840888a7bd516545fc5aaedff0267e0bb54e2f", size = 12421783, upload-time = "2025-02-05T03:49:07.707Z" },
    { url = "https://files.pythonhosted.org/packages/96/39/11b57431a1f686c1aed54bf794870efe0f6aeca11aca281a0bd87a5ad42c/mypy-1.15.0-cp311-cp311-win_amd64.whl", hash = "sha256:c9817fa23833ff189db061e6d2eff49b2f3b6ed9856b4a0a73046e41932d744f", size = 9265618, upload-time = "2025-02-05T03:49:54.581Z" },
    { url = "https://files.pythonhosted.org/packages/09/4e/a7d65c7322c510de2c409ff3828b03354a7c43f5a8ed458a7a131b41c7b9/mypy-1.15.0-py3-none-any.whl", hash = "sha256:5469affef548bd1895d86d3bf10ce2b44e33d86923c29e4d675b3e323437ea3e", size = 2221777, upload-time = "2025-02-05T03:50:08.348Z" },
]

[[package]]
name = "mypy-extensions"
version = "1.0.0"
source = { registry = "https://pypi.org/simple" }
sdist = { url = "https://files.pythonhosted.org/packages/98/a4/1ab47638b92648243faf97a5aeb6ea83059cc3624972ab6b8d2316078d3f/mypy_extensions-1.0.0.tar.gz", hash = "sha256:75dbf8955dc00442a438fc4d0666508a9a97b6bd41aa2f0ffe9d2f2725af0782", size = 4433, upload-time = "2023-02-04T12:11:27.157Z" }
wheels = [
    { url = "https://files.pythonhosted.org/packages/2a/e2/5d3f6ada4297caebe1a2add3b126fe800c96f56dbe5d1988a2cbe0b267aa/mypy_extensions-1.0.0-py3-none-any.whl", hash = "sha256:4392f6c0eb8a5668a69e23d168ffa70f0be9ccfd32b5cc2d26a34ae5b844552d", size = 4695, upload-time = "2023-02-04T12:11:25.002Z" },
]

[[package]]
name = "nodeenv"
version = "1.9.1"
source = { registry = "https://pypi.org/simple" }
sdist = { url = "https://files.pythonhosted.org/packages/43/16/fc88b08840de0e0a72a2f9d8c6bae36be573e475a6326ae854bcc549fc45/nodeenv-1.9.1.tar.gz", hash = "sha256:6ec12890a2dab7946721edbfbcd91f3319c6ccc9aec47be7c7e6b7011ee6645f", size = 47437, upload-time = "2024-06-04T18:44:11.171Z" }
wheels = [
    { url = "https://files.pythonhosted.org/packages/d2/1d/1b658dbd2b9fa9c4c9f32accbfc0205d532c8c6194dc0f2a4c0428e7128a/nodeenv-1.9.1-py2.py3-none-any.whl", hash = "sha256:ba11c9782d29c27c70ffbdda2d7415098754709be8a7056d79a737cd901155c9", size = 22314, upload-time = "2024-06-04T18:44:08.352Z" },
]

[[package]]
name = "overrides"
version = "7.7.0"
source = { registry = "https://pypi.org/simple" }
sdist = { url = "https://files.pythonhosted.org/packages/36/86/b585f53236dec60aba864e050778b25045f857e17f6e5ea0ae95fe80edd2/overrides-7.7.0.tar.gz", hash = "sha256:55158fa3d93b98cc75299b1e67078ad9003ca27945c76162c1c0766d6f91820a", size = 22812, upload-time = "2024-01-27T21:01:33.423Z" }
wheels = [
    { url = "https://files.pythonhosted.org/packages/2c/ab/fc8290c6a4c722e5514d80f62b2dc4c4df1a68a41d1364e625c35990fcf3/overrides-7.7.0-py3-none-any.whl", hash = "sha256:c7ed9d062f78b8e4c1a7b70bd8796b35ead4d9f510227ef9c5dc7626c60d7e49", size = 17832, upload-time = "2024-01-27T21:01:31.393Z" },
]

[[package]]
name = "packaging"
version = "24.2"
source = { registry = "https://pypi.org/simple" }
sdist = { url = "https://files.pythonhosted.org/packages/d0/63/68dbb6eb2de9cb10ee4c9c14a0148804425e13c4fb20d61cce69f53106da/packaging-24.2.tar.gz", hash = "sha256:c228a6dc5e932d346bc5739379109d49e8853dd8223571c7c5b55260edc0b97f", size = 163950, upload-time = "2024-11-08T09:47:47.202Z" }
wheels = [
    { url = "https://files.pythonhosted.org/packages/88/ef/eb23f262cca3c0c4eb7ab1933c3b1f03d021f2c48f54763065b6f0e321be/packaging-24.2-py3-none-any.whl", hash = "sha256:09abb1bccd265c01f4a3aa3f7a7db064b36514d2cba19a2f694fe6150451a759", size = 65451, upload-time = "2024-11-08T09:47:44.722Z" },
]

[[package]]
name = "parso"
version = "0.8.4"
source = { registry = "https://pypi.org/simple" }
sdist = { url = "https://files.pythonhosted.org/packages/66/94/68e2e17afaa9169cf6412ab0f28623903be73d1b32e208d9e8e541bb086d/parso-0.8.4.tar.gz", hash = "sha256:eb3a7b58240fb99099a345571deecc0f9540ea5f4dd2fe14c2a99d6b281ab92d", size = 400609, upload-time = "2024-04-05T09:43:55.897Z" }
wheels = [
    { url = "https://files.pythonhosted.org/packages/c6/ac/dac4a63f978e4dcb3c6d3a78c4d8e0192a113d288502a1216950c41b1027/parso-0.8.4-py2.py3-none-any.whl", hash = "sha256:a418670a20291dacd2dddc80c377c5c3791378ee1e8d12bffc35420643d43f18", size = 103650, upload-time = "2024-04-05T09:43:53.299Z" },
]

[[package]]
name = "pastel"
version = "0.2.1"
source = { registry = "https://pypi.org/simple" }
sdist = { url = "https://files.pythonhosted.org/packages/76/f1/4594f5e0fcddb6953e5b8fe00da8c317b8b41b547e2b3ae2da7512943c62/pastel-0.2.1.tar.gz", hash = "sha256:e6581ac04e973cac858828c6202c1e1e81fee1dc7de7683f3e1ffe0bfd8a573d", size = 7555, upload-time = "2020-09-16T19:21:12.43Z" }
wheels = [
    { url = "https://files.pythonhosted.org/packages/aa/18/a8444036c6dd65ba3624c63b734d3ba95ba63ace513078e1580590075d21/pastel-0.2.1-py2.py3-none-any.whl", hash = "sha256:4349225fcdf6c2bb34d483e523475de5bb04a5c10ef711263452cb37d7dd4364", size = 5955, upload-time = "2020-09-16T19:21:11.409Z" },
]

[[package]]
name = "pathspec"
version = "0.12.1"
source = { registry = "https://pypi.org/simple" }
sdist = { url = "https://files.pythonhosted.org/packages/ca/bc/f35b8446f4531a7cb215605d100cd88b7ac6f44ab3fc94870c120ab3adbf/pathspec-0.12.1.tar.gz", hash = "sha256:a482d51503a1ab33b1c67a6c3813a26953dbdc71c31dacaef9a838c4e29f5712", size = 51043, upload-time = "2023-12-10T22:30:45Z" }
wheels = [
    { url = "https://files.pythonhosted.org/packages/cc/20/ff623b09d963f88bfde16306a54e12ee5ea43e9b597108672ff3a408aad6/pathspec-0.12.1-py3-none-any.whl", hash = "sha256:a0d503e138a4c123b27490a4f7beda6a01c6f288df0e4a8b79c7eb0dc7b4cc08", size = 31191, upload-time = "2023-12-10T22:30:43.14Z" },
]

[[package]]
name = "pexpect"
version = "4.9.0"
source = { registry = "https://pypi.org/simple" }
dependencies = [
    { name = "ptyprocess" },
]
sdist = { url = "https://files.pythonhosted.org/packages/42/92/cc564bf6381ff43ce1f4d06852fc19a2f11d180f23dc32d9588bee2f149d/pexpect-4.9.0.tar.gz", hash = "sha256:ee7d41123f3c9911050ea2c2dac107568dc43b2d3b0c7557a33212c398ead30f", size = 166450, upload-time = "2023-11-25T09:07:26.339Z" }
wheels = [
    { url = "https://files.pythonhosted.org/packages/9e/c3/059298687310d527a58bb01f3b1965787ee3b40dce76752eda8b44e9a2c5/pexpect-4.9.0-py2.py3-none-any.whl", hash = "sha256:7236d1e080e4936be2dc3e326cec0af72acf9212a7e1d060210e70a47e253523", size = 63772, upload-time = "2023-11-25T06:56:14.81Z" },
]

[[package]]
name = "platformdirs"
version = "4.3.7"
source = { registry = "https://pypi.org/simple" }
sdist = { url = "https://files.pythonhosted.org/packages/b6/2d/7d512a3913d60623e7eb945c6d1b4f0bddf1d0b7ada5225274c87e5b53d1/platformdirs-4.3.7.tar.gz", hash = "sha256:eb437d586b6a0986388f0d6f74aa0cde27b48d0e3d66843640bfb6bdcdb6e351", size = 21291, upload-time = "2025-03-19T20:36:10.989Z" }
wheels = [
    { url = "https://files.pythonhosted.org/packages/6d/45/59578566b3275b8fd9157885918fcd0c4d74162928a5310926887b856a51/platformdirs-4.3.7-py3-none-any.whl", hash = "sha256:a03875334331946f13c549dbd8f4bac7a13a50a895a0eb1e8c6a8ace80d40a94", size = 18499, upload-time = "2025-03-19T20:36:09.038Z" },
]

[[package]]
name = "pluggy"
version = "1.5.0"
source = { registry = "https://pypi.org/simple" }
sdist = { url = "https://files.pythonhosted.org/packages/96/2d/02d4312c973c6050a18b314a5ad0b3210edb65a906f868e31c111dede4a6/pluggy-1.5.0.tar.gz", hash = "sha256:2cffa88e94fdc978c4c574f15f9e59b7f4201d439195c3715ca9e2486f1d0cf1", size = 67955, upload-time = "2024-04-20T21:34:42.531Z" }
wheels = [
    { url = "https://files.pythonhosted.org/packages/88/5f/e351af9a41f866ac3f1fac4ca0613908d9a41741cfcf2228f4ad853b697d/pluggy-1.5.0-py3-none-any.whl", hash = "sha256:44e1ad92c8ca002de6377e165f3e0f1be63266ab4d554740532335b9d75ea669", size = 20556, upload-time = "2024-04-20T21:34:40.434Z" },
]

[[package]]
name = "poethepoet"
version = "0.33.1"
source = { registry = "https://pypi.org/simple" }
dependencies = [
    { name = "pastel" },
    { name = "pyyaml" },
]
sdist = { url = "https://files.pythonhosted.org/packages/cd/1d/ec87271390cc5fafdd5996137331ad3a7ce99b715e4ee68db554d202817f/poethepoet-0.33.1.tar.gz", hash = "sha256:8775e09b64f773278b5483659ff238a708723491efadeedd1c2cbf773558cb4c", size = 62536, upload-time = "2025-03-15T20:38:56.746Z" }
wheels = [
    { url = "https://files.pythonhosted.org/packages/34/ea/c476bfec360eb6831ce46df2719f76d1132b9a87da11c302081a9def5fce/poethepoet-0.33.1-py3-none-any.whl", hash = "sha256:b86d80a81b2ca4e4ce8e8f716cc6004a1a1cdead027778bc07d1c26cb3664770", size = 83512, upload-time = "2025-03-15T20:38:55.312Z" },
]

[[package]]
name = "prompt-toolkit"
version = "3.0.50"
source = { registry = "https://pypi.org/simple" }
dependencies = [
    { name = "wcwidth" },
]
sdist = { url = "https://files.pythonhosted.org/packages/a1/e1/bd15cb8ffdcfeeb2bdc215de3c3cffca11408d829e4b8416dcfe71ba8854/prompt_toolkit-3.0.50.tar.gz", hash = "sha256:544748f3860a2623ca5cd6d2795e7a14f3d0e1c3c9728359013f79877fc89bab", size = 429087, upload-time = "2025-01-20T15:55:35.072Z" }
wheels = [
    { url = "https://files.pythonhosted.org/packages/e4/ea/d836f008d33151c7a1f62caf3d8dd782e4d15f6a43897f64480c2b8de2ad/prompt_toolkit-3.0.50-py3-none-any.whl", hash = "sha256:9b6427eb19e479d98acff65196a307c555eb567989e6d88ebbb1b509d9779198", size = 387816, upload-time = "2025-01-20T15:55:29.98Z" },
]

[[package]]
name = "psutil"
version = "7.0.0"
source = { registry = "https://pypi.org/simple" }
sdist = { url = "https://files.pythonhosted.org/packages/2a/80/336820c1ad9286a4ded7e845b2eccfcb27851ab8ac6abece774a6ff4d3de/psutil-7.0.0.tar.gz", hash = "sha256:7be9c3eba38beccb6495ea33afd982a44074b78f28c434a1f51cc07fd315c456", size = 497003, upload-time = "2025-02-13T21:54:07.946Z" }
wheels = [
    { url = "https://files.pythonhosted.org/packages/ed/e6/2d26234410f8b8abdbf891c9da62bee396583f713fb9f3325a4760875d22/psutil-7.0.0-cp36-abi3-macosx_10_9_x86_64.whl", hash = "sha256:101d71dc322e3cffd7cea0650b09b3d08b8e7c4109dd6809fe452dfd00e58b25", size = 238051, upload-time = "2025-02-13T21:54:12.36Z" },
    { url = "https://files.pythonhosted.org/packages/04/8b/30f930733afe425e3cbfc0e1468a30a18942350c1a8816acfade80c005c4/psutil-7.0.0-cp36-abi3-macosx_11_0_arm64.whl", hash = "sha256:39db632f6bb862eeccf56660871433e111b6ea58f2caea825571951d4b6aa3da", size = 239535, upload-time = "2025-02-13T21:54:16.07Z" },
    { url = "https://files.pythonhosted.org/packages/2a/ed/d362e84620dd22876b55389248e522338ed1bf134a5edd3b8231d7207f6d/psutil-7.0.0-cp36-abi3-manylinux_2_12_i686.manylinux2010_i686.manylinux_2_17_i686.manylinux2014_i686.whl", hash = "sha256:1fcee592b4c6f146991ca55919ea3d1f8926497a713ed7faaf8225e174581e91", size = 275004, upload-time = "2025-02-13T21:54:18.662Z" },
    { url = "https://files.pythonhosted.org/packages/bf/b9/b0eb3f3cbcb734d930fdf839431606844a825b23eaf9a6ab371edac8162c/psutil-7.0.0-cp36-abi3-manylinux_2_12_x86_64.manylinux2010_x86_64.manylinux_2_17_x86_64.manylinux2014_x86_64.whl", hash = "sha256:4b1388a4f6875d7e2aff5c4ca1cc16c545ed41dd8bb596cefea80111db353a34", size = 277986, upload-time = "2025-02-13T21:54:21.811Z" },
    { url = "https://files.pythonhosted.org/packages/eb/a2/709e0fe2f093556c17fbafda93ac032257242cabcc7ff3369e2cb76a97aa/psutil-7.0.0-cp36-abi3-manylinux_2_17_aarch64.manylinux2014_aarch64.whl", hash = "sha256:a5f098451abc2828f7dc6b58d44b532b22f2088f4999a937557b603ce72b1993", size = 279544, upload-time = "2025-02-13T21:54:24.68Z" },
    { url = "https://files.pythonhosted.org/packages/50/e6/eecf58810b9d12e6427369784efe814a1eec0f492084ce8eb8f4d89d6d61/psutil-7.0.0-cp37-abi3-win32.whl", hash = "sha256:ba3fcef7523064a6c9da440fc4d6bd07da93ac726b5733c29027d7dc95b39d99", size = 241053, upload-time = "2025-02-13T21:54:34.31Z" },
    { url = "https://files.pythonhosted.org/packages/50/1b/6921afe68c74868b4c9fa424dad3be35b095e16687989ebbb50ce4fceb7c/psutil-7.0.0-cp37-abi3-win_amd64.whl", hash = "sha256:4cf3d4eb1aa9b348dec30105c55cd9b7d4629285735a102beb4441e38db90553", size = 244885, upload-time = "2025-02-13T21:54:37.486Z" },
]

[[package]]
name = "ptyprocess"
version = "0.7.0"
source = { registry = "https://pypi.org/simple" }
sdist = { url = "https://files.pythonhosted.org/packages/20/e5/16ff212c1e452235a90aeb09066144d0c5a6a8c0834397e03f5224495c4e/ptyprocess-0.7.0.tar.gz", hash = "sha256:5c5d0a3b48ceee0b48485e0c26037c0acd7d29765ca3fbb5cb3831d347423220", size = 70762, upload-time = "2020-12-28T15:15:30.155Z" }
wheels = [
    { url = "https://files.pythonhosted.org/packages/22/a6/858897256d0deac81a172289110f31629fc4cee19b6f01283303e18c8db3/ptyprocess-0.7.0-py2.py3-none-any.whl", hash = "sha256:4b41f3967fce3af57cc7e94b888626c18bf37a083e3651ca8feeb66d492fef35", size = 13993, upload-time = "2020-12-28T15:15:28.35Z" },
]

[[package]]
name = "pure-eval"
version = "0.2.3"
source = { registry = "https://pypi.org/simple" }
sdist = { url = "https://files.pythonhosted.org/packages/cd/05/0a34433a064256a578f1783a10da6df098ceaa4a57bbeaa96a6c0352786b/pure_eval-0.2.3.tar.gz", hash = "sha256:5f4e983f40564c576c7c8635ae88db5956bb2229d7e9237d03b3c0b0190eaf42", size = 19752, upload-time = "2024-07-21T12:58:21.801Z" }
wheels = [
    { url = "https://files.pythonhosted.org/packages/8e/37/efad0257dc6e593a18957422533ff0f87ede7c9c6ea010a2177d738fb82f/pure_eval-0.2.3-py3-none-any.whl", hash = "sha256:1db8e35b67b3d218d818ae653e27f06c3aa420901fa7b081ca98cbedc874e0d0", size = 11842, upload-time = "2024-07-21T12:58:20.04Z" },
]

[[package]]
name = "pyasn1"
version = "0.6.1"
source = { registry = "https://pypi.org/simple" }
sdist = { url = "https://files.pythonhosted.org/packages/ba/e9/01f1a64245b89f039897cb0130016d79f77d52669aae6ee7b159a6c4c018/pyasn1-0.6.1.tar.gz", hash = "sha256:6f580d2bdd84365380830acf45550f2511469f673cb4a5ae3857a3170128b034", size = 145322, upload-time = "2024-09-10T22:41:42.55Z" }
wheels = [
    { url = "https://files.pythonhosted.org/packages/c8/f1/d6a797abb14f6283c0ddff96bbdd46937f64122b8c925cab503dd37f8214/pyasn1-0.6.1-py3-none-any.whl", hash = "sha256:0d632f46f2ba09143da3a8afe9e33fb6f92fa2320ab7e886e2d0f7672af84629", size = 83135, upload-time = "2024-09-11T16:00:36.122Z" },
]

[[package]]
name = "pyasn1-modules"
version = "0.4.2"
source = { registry = "https://pypi.org/simple" }
dependencies = [
    { name = "pyasn1" },
]
sdist = { url = "https://files.pythonhosted.org/packages/e9/e6/78ebbb10a8c8e4b61a59249394a4a594c1a7af95593dc933a349c8d00964/pyasn1_modules-0.4.2.tar.gz", hash = "sha256:677091de870a80aae844b1ca6134f54652fa2c8c5a52aa396440ac3106e941e6", size = 307892, upload-time = "2025-03-28T02:41:22.17Z" }
wheels = [
    { url = "https://files.pythonhosted.org/packages/47/8d/d529b5d697919ba8c11ad626e835d4039be708a35b0d22de83a269a6682c/pyasn1_modules-0.4.2-py3-none-any.whl", hash = "sha256:29253a9207ce32b64c3ac6600edc75368f98473906e8fd1043bd6b5b1de2c14a", size = 181259, upload-time = "2025-03-28T02:41:19.028Z" },
]

[[package]]
name = "pydantic"
version = "2.11.3"
source = { registry = "https://pypi.org/simple" }
dependencies = [
    { name = "annotated-types" },
    { name = "pydantic-core" },
    { name = "typing-extensions" },
    { name = "typing-inspection" },
]
sdist = { url = "https://files.pythonhosted.org/packages/10/2e/ca897f093ee6c5f3b0bee123ee4465c50e75431c3d5b6a3b44a47134e891/pydantic-2.11.3.tar.gz", hash = "sha256:7471657138c16adad9322fe3070c0116dd6c3ad8d649300e3cbdfe91f4db4ec3", size = 785513, upload-time = "2025-04-08T13:27:06.399Z" }
wheels = [
    { url = "https://files.pythonhosted.org/packages/b0/1d/407b29780a289868ed696d1616f4aad49d6388e5a77f567dcd2629dcd7b8/pydantic-2.11.3-py3-none-any.whl", hash = "sha256:a082753436a07f9ba1289c6ffa01cd93db3548776088aa917cc43b63f68fa60f", size = 443591, upload-time = "2025-04-08T13:27:03.789Z" },
]

[[package]]
name = "pydantic-core"
version = "2.33.1"
source = { registry = "https://pypi.org/simple" }
dependencies = [
    { name = "typing-extensions" },
]
sdist = { url = "https://files.pythonhosted.org/packages/17/19/ed6a078a5287aea7922de6841ef4c06157931622c89c2a47940837b5eecd/pydantic_core-2.33.1.tar.gz", hash = "sha256:bcc9c6fdb0ced789245b02b7d6603e17d1563064ddcfc36f046b61c0c05dd9df", size = 434395, upload-time = "2025-04-02T09:49:41.8Z" }
wheels = [
    { url = "https://files.pythonhosted.org/packages/d6/7f/c6298830cb780c46b4f46bb24298d01019ffa4d21769f39b908cd14bbd50/pydantic_core-2.33.1-cp311-cp311-macosx_10_12_x86_64.whl", hash = "sha256:6e966fc3caaf9f1d96b349b0341c70c8d6573bf1bac7261f7b0ba88f96c56c24", size = 2044224, upload-time = "2025-04-02T09:47:04.199Z" },
    { url = "https://files.pythonhosted.org/packages/a8/65/6ab3a536776cad5343f625245bd38165d6663256ad43f3a200e5936afd6c/pydantic_core-2.33.1-cp311-cp311-macosx_11_0_arm64.whl", hash = "sha256:bfd0adeee563d59c598ceabddf2c92eec77abcb3f4a391b19aa7366170bd9e30", size = 1858845, upload-time = "2025-04-02T09:47:05.686Z" },
    { url = "https://files.pythonhosted.org/packages/e9/15/9a22fd26ba5ee8c669d4b8c9c244238e940cd5d818649603ca81d1c69861/pydantic_core-2.33.1-cp311-cp311-manylinux_2_17_aarch64.manylinux2014_aarch64.whl", hash = "sha256:91815221101ad3c6b507804178a7bb5cb7b2ead9ecd600041669c8d805ebd595", size = 1910029, upload-time = "2025-04-02T09:47:07.042Z" },
    { url = "https://files.pythonhosted.org/packages/d5/33/8cb1a62818974045086f55f604044bf35b9342900318f9a2a029a1bec460/pydantic_core-2.33.1-cp311-cp311-manylinux_2_17_armv7l.manylinux2014_armv7l.whl", hash = "sha256:9fea9c1869bb4742d174a57b4700c6dadea951df8b06de40c2fedb4f02931c2e", size = 1997784, upload-time = "2025-04-02T09:47:08.63Z" },
    { url = "https://files.pythonhosted.org/packages/c0/ca/49958e4df7715c71773e1ea5be1c74544923d10319173264e6db122543f9/pydantic_core-2.33.1-cp311-cp311-manylinux_2_17_ppc64le.manylinux2014_ppc64le.whl", hash = "sha256:1d20eb4861329bb2484c021b9d9a977566ab16d84000a57e28061151c62b349a", size = 2141075, upload-time = "2025-04-02T09:47:10.267Z" },
    { url = "https://files.pythonhosted.org/packages/7b/a6/0b3a167a9773c79ba834b959b4e18c3ae9216b8319bd8422792abc8a41b1/pydantic_core-2.33.1-cp311-cp311-manylinux_2_17_s390x.manylinux2014_s390x.whl", hash = "sha256:0fb935c5591573ae3201640579f30128ccc10739b45663f93c06796854405505", size = 2745849, upload-time = "2025-04-02T09:47:11.724Z" },
    { url = "https://files.pythonhosted.org/packages/0b/60/516484135173aa9e5861d7a0663dce82e4746d2e7f803627d8c25dfa5578/pydantic_core-2.33.1-cp311-cp311-manylinux_2_17_x86_64.manylinux2014_x86_64.whl", hash = "sha256:c964fd24e6166420d18fb53996d8c9fd6eac9bf5ae3ec3d03015be4414ce497f", size = 2005794, upload-time = "2025-04-02T09:47:13.099Z" },
    { url = "https://files.pythonhosted.org/packages/86/70/05b1eb77459ad47de00cf78ee003016da0cedf8b9170260488d7c21e9181/pydantic_core-2.33.1-cp311-cp311-manylinux_2_5_i686.manylinux1_i686.whl", hash = "sha256:681d65e9011f7392db5aa002b7423cc442d6a673c635668c227c6c8d0e5a4f77", size = 2123237, upload-time = "2025-04-02T09:47:14.355Z" },
    { url = "https://files.pythonhosted.org/packages/c7/57/12667a1409c04ae7dc95d3b43158948eb0368e9c790be8b095cb60611459/pydantic_core-2.33.1-cp311-cp311-musllinux_1_1_aarch64.whl", hash = "sha256:e100c52f7355a48413e2999bfb4e139d2977a904495441b374f3d4fb4a170961", size = 2086351, upload-time = "2025-04-02T09:47:15.676Z" },
    { url = "https://files.pythonhosted.org/packages/57/61/cc6d1d1c1664b58fdd6ecc64c84366c34ec9b606aeb66cafab6f4088974c/pydantic_core-2.33.1-cp311-cp311-musllinux_1_1_armv7l.whl", hash = "sha256:048831bd363490be79acdd3232f74a0e9951b11b2b4cc058aeb72b22fdc3abe1", size = 2258914, upload-time = "2025-04-02T09:47:17Z" },
    { url = "https://files.pythonhosted.org/packages/d1/0a/edb137176a1f5419b2ddee8bde6a0a548cfa3c74f657f63e56232df8de88/pydantic_core-2.33.1-cp311-cp311-musllinux_1_1_x86_64.whl", hash = "sha256:bdc84017d28459c00db6f918a7272a5190bec3090058334e43a76afb279eac7c", size = 2257385, upload-time = "2025-04-02T09:47:18.631Z" },
    { url = "https://files.pythonhosted.org/packages/26/3c/48ca982d50e4b0e1d9954919c887bdc1c2b462801bf408613ccc641b3daa/pydantic_core-2.33.1-cp311-cp311-win32.whl", hash = "sha256:32cd11c5914d1179df70406427097c7dcde19fddf1418c787540f4b730289896", size = 1923765, upload-time = "2025-04-02T09:47:20.34Z" },
    { url = "https://files.pythonhosted.org/packages/33/cd/7ab70b99e5e21559f5de38a0928ea84e6f23fdef2b0d16a6feaf942b003c/pydantic_core-2.33.1-cp311-cp311-win_amd64.whl", hash = "sha256:2ea62419ba8c397e7da28a9170a16219d310d2cf4970dbc65c32faf20d828c83", size = 1950688, upload-time = "2025-04-02T09:47:22.029Z" },
    { url = "https://files.pythonhosted.org/packages/4b/ae/db1fc237b82e2cacd379f63e3335748ab88b5adde98bf7544a1b1bd10a84/pydantic_core-2.33.1-cp311-cp311-win_arm64.whl", hash = "sha256:fc903512177361e868bc1f5b80ac8c8a6e05fcdd574a5fb5ffeac5a9982b9e89", size = 1908185, upload-time = "2025-04-02T09:47:23.385Z" },
    { url = "https://files.pythonhosted.org/packages/0b/76/1794e440c1801ed35415238d2c728f26cd12695df9057154ad768b7b991c/pydantic_core-2.33.1-pp311-pypy311_pp73-macosx_10_12_x86_64.whl", hash = "sha256:3a371dc00282c4b84246509a5ddc808e61b9864aa1eae9ecc92bb1268b82db4a", size = 2042858, upload-time = "2025-04-02T09:49:03.419Z" },
    { url = "https://files.pythonhosted.org/packages/73/b4/9cd7b081fb0b1b4f8150507cd59d27b275c3e22ad60b35cb19ea0977d9b9/pydantic_core-2.33.1-pp311-pypy311_pp73-macosx_11_0_arm64.whl", hash = "sha256:f59295ecc75a1788af8ba92f2e8c6eeaa5a94c22fc4d151e8d9638814f85c8fc", size = 1873745, upload-time = "2025-04-02T09:49:05.391Z" },
    { url = "https://files.pythonhosted.org/packages/e1/d7/9ddb7575d4321e40d0363903c2576c8c0c3280ebea137777e5ab58d723e3/pydantic_core-2.33.1-pp311-pypy311_pp73-manylinux_2_17_aarch64.manylinux2014_aarch64.whl", hash = "sha256:08530b8ac922003033f399128505f513e30ca770527cc8bbacf75a84fcc2c74b", size = 1904188, upload-time = "2025-04-02T09:49:07.352Z" },
    { url = "https://files.pythonhosted.org/packages/d1/a8/3194ccfe461bb08da19377ebec8cb4f13c9bd82e13baebc53c5c7c39a029/pydantic_core-2.33.1-pp311-pypy311_pp73-manylinux_2_17_x86_64.manylinux2014_x86_64.whl", hash = "sha256:bae370459da6a5466978c0eacf90690cb57ec9d533f8e63e564ef3822bfa04fe", size = 2083479, upload-time = "2025-04-02T09:49:09.304Z" },
    { url = "https://files.pythonhosted.org/packages/42/c7/84cb569555d7179ca0b3f838cef08f66f7089b54432f5b8599aac6e9533e/pydantic_core-2.33.1-pp311-pypy311_pp73-manylinux_2_5_i686.manylinux1_i686.whl", hash = "sha256:e3de2777e3b9f4d603112f78006f4ae0acb936e95f06da6cb1a45fbad6bdb4b5", size = 2118415, upload-time = "2025-04-02T09:49:11.25Z" },
    { url = "https://files.pythonhosted.org/packages/3b/67/72abb8c73e0837716afbb58a59cc9e3ae43d1aa8677f3b4bc72c16142716/pydantic_core-2.33.1-pp311-pypy311_pp73-musllinux_1_1_aarch64.whl", hash = "sha256:3a64e81e8cba118e108d7126362ea30e021291b7805d47e4896e52c791be2761", size = 2079623, upload-time = "2025-04-02T09:49:13.292Z" },
    { url = "https://files.pythonhosted.org/packages/0b/cd/c59707e35a47ba4cbbf153c3f7c56420c58653b5801b055dc52cccc8e2dc/pydantic_core-2.33.1-pp311-pypy311_pp73-musllinux_1_1_armv7l.whl", hash = "sha256:52928d8c1b6bda03cc6d811e8923dffc87a2d3c8b3bfd2ce16471c7147a24850", size = 2250175, upload-time = "2025-04-02T09:49:15.597Z" },
    { url = "https://files.pythonhosted.org/packages/84/32/e4325a6676b0bed32d5b084566ec86ed7fd1e9bcbfc49c578b1755bde920/pydantic_core-2.33.1-pp311-pypy311_pp73-musllinux_1_1_x86_64.whl", hash = "sha256:1b30d92c9412beb5ac6b10a3eb7ef92ccb14e3f2a8d7732e2d739f58b3aa7544", size = 2254674, upload-time = "2025-04-02T09:49:17.61Z" },
    { url = "https://files.pythonhosted.org/packages/12/6f/5596dc418f2e292ffc661d21931ab34591952e2843e7168ea5a52591f6ff/pydantic_core-2.33.1-pp311-pypy311_pp73-win_amd64.whl", hash = "sha256:f995719707e0e29f0f41a8aa3bcea6e761a36c9136104d3189eafb83f5cec5e5", size = 2080951, upload-time = "2025-04-02T09:49:19.559Z" },
]

[[package]]
name = "pydantic-settings"
version = "2.8.1"
source = { registry = "https://pypi.org/simple" }
dependencies = [
    { name = "pydantic" },
    { name = "python-dotenv" },
]
sdist = { url = "https://files.pythonhosted.org/packages/88/82/c79424d7d8c29b994fb01d277da57b0a9b09cc03c3ff875f9bd8a86b2145/pydantic_settings-2.8.1.tar.gz", hash = "sha256:d5c663dfbe9db9d5e1c646b2e161da12f0d734d422ee56f567d0ea2cee4e8585", size = 83550, upload-time = "2025-02-27T10:10:32.338Z" }
wheels = [
    { url = "https://files.pythonhosted.org/packages/0b/53/a64f03044927dc47aafe029c42a5b7aabc38dfb813475e0e1bf71c4a59d0/pydantic_settings-2.8.1-py3-none-any.whl", hash = "sha256:81942d5ac3d905f7f3ee1a70df5dfb62d5569c12f51a5a647defc1c3d9ee2e9c", size = 30839, upload-time = "2025-02-27T10:10:30.711Z" },
]

[[package]]
name = "pygments"
version = "2.19.1"
source = { registry = "https://pypi.org/simple" }
sdist = { url = "https://files.pythonhosted.org/packages/7c/2d/c3338d48ea6cc0feb8446d8e6937e1408088a72a39937982cc6111d17f84/pygments-2.19.1.tar.gz", hash = "sha256:61c16d2a8576dc0649d9f39e089b5f02bcd27fba10d8fb4dcc28173f7a45151f", size = 4968581, upload-time = "2025-01-06T17:26:30.443Z" }
wheels = [
    { url = "https://files.pythonhosted.org/packages/8a/0b/9fcc47d19c48b59121088dd6da2488a49d5f72dacf8262e2790a1d2c7d15/pygments-2.19.1-py3-none-any.whl", hash = "sha256:9ea1544ad55cecf4b8242fab6dd35a93bbce657034b0611ee383099054ab6d8c", size = 1225293, upload-time = "2025-01-06T17:26:25.553Z" },
]

[[package]]
name = "pyright"
version = "1.1.399"
source = { registry = "https://pypi.org/simple" }
dependencies = [
    { name = "nodeenv" },
    { name = "typing-extensions" },
]
sdist = { url = "https://files.pythonhosted.org/packages/db/9d/d91d5f6d26b2db95476fefc772e2b9a16d54c6bd0ea6bb5c1b6d635ab8b4/pyright-1.1.399.tar.gz", hash = "sha256:439035d707a36c3d1b443aec980bc37053fbda88158eded24b8eedcf1c7b7a1b", size = 3856954, upload-time = "2025-04-10T04:40:25.703Z" }
wheels = [
    { url = "https://files.pythonhosted.org/packages/2f/b5/380380c9e7a534cb1783c70c3e8ac6d1193c599650a55838d0557586796e/pyright-1.1.399-py3-none-any.whl", hash = "sha256:55f9a875ddf23c9698f24208c764465ffdfd38be6265f7faf9a176e1dc549f3b", size = 5592584, upload-time = "2025-04-10T04:40:23.502Z" },
]

[[package]]
name = "pytest"
version = "8.3.5"
source = { registry = "https://pypi.org/simple" }
dependencies = [
    { name = "colorama", marker = "sys_platform == 'win32'" },
    { name = "iniconfig" },
    { name = "packaging" },
    { name = "pluggy" },
]
sdist = { url = "https://files.pythonhosted.org/packages/ae/3c/c9d525a414d506893f0cd8a8d0de7706446213181570cdbd766691164e40/pytest-8.3.5.tar.gz", hash = "sha256:f4efe70cc14e511565ac476b57c279e12a855b11f48f212af1080ef2263d3845", size = 1450891, upload-time = "2025-03-02T12:54:54.503Z" }
wheels = [
    { url = "https://files.pythonhosted.org/packages/30/3d/64ad57c803f1fa1e963a7946b6e0fea4a70df53c1a7fed304586539c2bac/pytest-8.3.5-py3-none-any.whl", hash = "sha256:c69214aa47deac29fad6c2a4f590b9c4a9fdb16a403176fe154b79c0b4d4d820", size = 343634, upload-time = "2025-03-02T12:54:52.069Z" },
]

[[package]]
name = "python-dotenv"
version = "1.1.0"
source = { registry = "https://pypi.org/simple" }
sdist = { url = "https://files.pythonhosted.org/packages/88/2c/7bb1416c5620485aa793f2de31d3df393d3686aa8a8506d11e10e13c5baf/python_dotenv-1.1.0.tar.gz", hash = "sha256:41f90bc6f5f177fb41f53e87666db362025010eb28f60a01c9143bfa33a2b2d5", size = 39920, upload-time = "2025-03-25T10:14:56.835Z" }
wheels = [
    { url = "https://files.pythonhosted.org/packages/1e/18/98a99ad95133c6a6e2005fe89faedf294a748bd5dc803008059409ac9b1e/python_dotenv-1.1.0-py3-none-any.whl", hash = "sha256:d7c01d9e2293916c18baf562d95698754b0dbbb5e74d457c45d4f6561fb9d55d", size = 20256, upload-time = "2025-03-25T10:14:55.034Z" },
]

[[package]]
name = "python-multipart"
version = "0.0.20"
source = { registry = "https://pypi.org/simple" }
sdist = { url = "https://files.pythonhosted.org/packages/f3/87/f44d7c9f274c7ee665a29b885ec97089ec5dc034c7f3fafa03da9e39a09e/python_multipart-0.0.20.tar.gz", hash = "sha256:8dd0cab45b8e23064ae09147625994d090fa46f5b0d1e13af944c331a7fa9d13", size = 37158, upload-time = "2024-12-16T19:45:46.972Z" }
wheels = [
    { url = "https://files.pythonhosted.org/packages/45/58/38b5afbc1a800eeea951b9285d3912613f2603bdf897a4ab0f4bd7f405fc/python_multipart-0.0.20-py3-none-any.whl", hash = "sha256:8a62d3a8335e06589fe01f2a3e178cdcc632f3fbe0d492ad9ee0ec35aab1f104", size = 24546, upload-time = "2024-12-16T19:45:44.423Z" },
]

[[package]]
name = "pyyaml"
version = "6.0.2"
source = { registry = "https://pypi.org/simple" }
sdist = { url = "https://files.pythonhosted.org/packages/54/ed/79a089b6be93607fa5cdaedf301d7dfb23af5f25c398d5ead2525b063e17/pyyaml-6.0.2.tar.gz", hash = "sha256:d584d9ec91ad65861cc08d42e834324ef890a082e591037abe114850ff7bbc3e", size = 130631, upload-time = "2024-08-06T20:33:50.674Z" }
wheels = [
    { url = "https://files.pythonhosted.org/packages/f8/aa/7af4e81f7acba21a4c6be026da38fd2b872ca46226673c89a758ebdc4fd2/PyYAML-6.0.2-cp311-cp311-macosx_10_9_x86_64.whl", hash = "sha256:cc1c1159b3d456576af7a3e4d1ba7e6924cb39de8f67111c735f6fc832082774", size = 184612, upload-time = "2024-08-06T20:32:03.408Z" },
    { url = "https://files.pythonhosted.org/packages/8b/62/b9faa998fd185f65c1371643678e4d58254add437edb764a08c5a98fb986/PyYAML-6.0.2-cp311-cp311-macosx_11_0_arm64.whl", hash = "sha256:1e2120ef853f59c7419231f3bf4e7021f1b936f6ebd222406c3b60212205d2ee", size = 172040, upload-time = "2024-08-06T20:32:04.926Z" },
    { url = "https://files.pythonhosted.org/packages/ad/0c/c804f5f922a9a6563bab712d8dcc70251e8af811fce4524d57c2c0fd49a4/PyYAML-6.0.2-cp311-cp311-manylinux_2_17_aarch64.manylinux2014_aarch64.whl", hash = "sha256:5d225db5a45f21e78dd9358e58a98702a0302f2659a3c6cd320564b75b86f47c", size = 736829, upload-time = "2024-08-06T20:32:06.459Z" },
    { url = "https://files.pythonhosted.org/packages/51/16/6af8d6a6b210c8e54f1406a6b9481febf9c64a3109c541567e35a49aa2e7/PyYAML-6.0.2-cp311-cp311-manylinux_2_17_s390x.manylinux2014_s390x.whl", hash = "sha256:5ac9328ec4831237bec75defaf839f7d4564be1e6b25ac710bd1a96321cc8317", size = 764167, upload-time = "2024-08-06T20:32:08.338Z" },
    { url = "https://files.pythonhosted.org/packages/75/e4/2c27590dfc9992f73aabbeb9241ae20220bd9452df27483b6e56d3975cc5/PyYAML-6.0.2-cp311-cp311-manylinux_2_17_x86_64.manylinux2014_x86_64.whl", hash = "sha256:3ad2a3decf9aaba3d29c8f537ac4b243e36bef957511b4766cb0057d32b0be85", size = 762952, upload-time = "2024-08-06T20:32:14.124Z" },
    { url = "https://files.pythonhosted.org/packages/9b/97/ecc1abf4a823f5ac61941a9c00fe501b02ac3ab0e373c3857f7d4b83e2b6/PyYAML-6.0.2-cp311-cp311-musllinux_1_1_aarch64.whl", hash = "sha256:ff3824dc5261f50c9b0dfb3be22b4567a6f938ccce4587b38952d85fd9e9afe4", size = 735301, upload-time = "2024-08-06T20:32:16.17Z" },
    { url = "https://files.pythonhosted.org/packages/45/73/0f49dacd6e82c9430e46f4a027baa4ca205e8b0a9dce1397f44edc23559d/PyYAML-6.0.2-cp311-cp311-musllinux_1_1_x86_64.whl", hash = "sha256:797b4f722ffa07cc8d62053e4cff1486fa6dc094105d13fea7b1de7d8bf71c9e", size = 756638, upload-time = "2024-08-06T20:32:18.555Z" },
    { url = "https://files.pythonhosted.org/packages/22/5f/956f0f9fc65223a58fbc14459bf34b4cc48dec52e00535c79b8db361aabd/PyYAML-6.0.2-cp311-cp311-win32.whl", hash = "sha256:11d8f3dd2b9c1207dcaf2ee0bbbfd5991f571186ec9cc78427ba5bd32afae4b5", size = 143850, upload-time = "2024-08-06T20:32:19.889Z" },
    { url = "https://files.pythonhosted.org/packages/ed/23/8da0bbe2ab9dcdd11f4f4557ccaf95c10b9811b13ecced089d43ce59c3c8/PyYAML-6.0.2-cp311-cp311-win_amd64.whl", hash = "sha256:e10ce637b18caea04431ce14fabcf5c64a1c61ec9c56b071a4b7ca131ca52d44", size = 161980, upload-time = "2024-08-06T20:32:21.273Z" },
]

[[package]]
name = "requests"
version = "2.32.3"
source = { registry = "https://pypi.org/simple" }
dependencies = [
    { name = "certifi" },
    { name = "charset-normalizer" },
    { name = "idna" },
    { name = "urllib3" },
]
sdist = { url = "https://files.pythonhosted.org/packages/63/70/2bf7780ad2d390a8d301ad0b550f1581eadbd9a20f896afe06353c2a2913/requests-2.32.3.tar.gz", hash = "sha256:55365417734eb18255590a9ff9eb97e9e1da868d4ccd6402399eaf68af20a760", size = 131218, upload-time = "2024-05-29T15:37:49.536Z" }
wheels = [
    { url = "https://files.pythonhosted.org/packages/f9/9b/335f9764261e915ed497fcdeb11df5dfd6f7bf257d4a6a2a686d80da4d54/requests-2.32.3-py3-none-any.whl", hash = "sha256:70761cfe03c773ceb22aa2f671b4757976145175cdfca038c02654d061d6dcc6", size = 64928, upload-time = "2024-05-29T15:37:47.027Z" },
]

[[package]]
name = "rich"
version = "14.0.0"
source = { registry = "https://pypi.org/simple" }
dependencies = [
    { name = "markdown-it-py" },
    { name = "pygments" },
]
sdist = { url = "https://files.pythonhosted.org/packages/a1/53/830aa4c3066a8ab0ae9a9955976fb770fe9c6102117c8ec4ab3ea62d89e8/rich-14.0.0.tar.gz", hash = "sha256:82f1bc23a6a21ebca4ae0c45af9bdbc492ed20231dcb63f297d6d1021a9d5725", size = 224078, upload-time = "2025-03-30T14:15:14.23Z" }
wheels = [
    { url = "https://files.pythonhosted.org/packages/0d/9b/63f4c7ebc259242c89b3acafdb37b41d1185c07ff0011164674e9076b491/rich-14.0.0-py3-none-any.whl", hash = "sha256:1c9491e1951aac09caffd42f448ee3d04e58923ffe14993f6e83068dc395d7e0", size = 243229, upload-time = "2025-03-30T14:15:12.283Z" },
]

[[package]]
name = "ripgrepy"
version = "2.1.0"
source = { registry = "https://pypi.org/simple" }
sdist = { url = "https://files.pythonhosted.org/packages/60/7b/a52523c8fbb34272c2e64154636f4a44ffa31d3e7cdd939e40434ffcacf3/ripgrepy-2.1.0.tar.gz", hash = "sha256:86b8ed6cf99da0bddab3281290078a3c3704c670c109afb37fd884485cf4a720", size = 31598 }

[[package]]
name = "rsa"
version = "4.9"
source = { registry = "https://pypi.org/simple" }
dependencies = [
    { name = "pyasn1" },
]
sdist = { url = "https://files.pythonhosted.org/packages/aa/65/7d973b89c4d2351d7fb232c2e452547ddfa243e93131e7cfa766da627b52/rsa-4.9.tar.gz", hash = "sha256:e38464a49c6c85d7f1351b0126661487a7e0a14a50f1675ec50eb34d4f20ef21", size = 29711, upload-time = "2022-07-20T10:28:36.115Z" }
wheels = [
    { url = "https://files.pythonhosted.org/packages/49/97/fa78e3d2f65c02c8e1268b9aba606569fe97f6c8f7c2d74394553347c145/rsa-4.9-py3-none-any.whl", hash = "sha256:90260d9058e514786967344d0ef75fa8727eed8a7d2e43ce9f4bcf1b536174f7", size = 34315, upload-time = "2022-07-20T10:28:34.978Z" },
]

[[package]]
name = "ruamel-yaml"
version = "0.18.10"
source = { registry = "https://pypi.org/simple" }
dependencies = [
    { name = "ruamel-yaml-clib", marker = "platform_python_implementation == 'CPython'" },
]
sdist = { url = "https://files.pythonhosted.org/packages/ea/46/f44d8be06b85bc7c4d8c95d658be2b68f27711f279bf9dd0612a5e4794f5/ruamel.yaml-0.18.10.tar.gz", hash = "sha256:20c86ab29ac2153f80a428e1254a8adf686d3383df04490514ca3b79a362db58", size = 143447, upload-time = "2025-01-06T14:08:51.334Z" }
wheels = [
    { url = "https://files.pythonhosted.org/packages/c2/36/dfc1ebc0081e6d39924a2cc53654497f967a084a436bb64402dfce4254d9/ruamel.yaml-0.18.10-py3-none-any.whl", hash = "sha256:30f22513ab2301b3d2b577adc121c6471f28734d3d9728581245f1e76468b4f1", size = 117729, upload-time = "2025-01-06T14:08:47.471Z" },
]

[[package]]
name = "ruamel-yaml-clib"
version = "0.2.12"
source = { registry = "https://pypi.org/simple" }
sdist = { url = "https://files.pythonhosted.org/packages/20/84/80203abff8ea4993a87d823a5f632e4d92831ef75d404c9fc78d0176d2b5/ruamel.yaml.clib-0.2.12.tar.gz", hash = "sha256:6c8fbb13ec503f99a91901ab46e0b07ae7941cd527393187039aec586fdfd36f", size = 225315, upload-time = "2024-10-20T10:10:56.22Z" }
wheels = [
    { url = "https://files.pythonhosted.org/packages/fb/8f/683c6ad562f558cbc4f7c029abcd9599148c51c54b5ef0f24f2638da9fbb/ruamel.yaml.clib-0.2.12-cp311-cp311-macosx_13_0_arm64.whl", hash = "sha256:4a6679521a58256a90b0d89e03992c15144c5f3858f40d7c18886023d7943db6", size = 132224, upload-time = "2024-10-20T10:12:45.162Z" },
    { url = "https://files.pythonhosted.org/packages/3c/d2/b79b7d695e2f21da020bd44c782490578f300dd44f0a4c57a92575758a76/ruamel.yaml.clib-0.2.12-cp311-cp311-manylinux2014_aarch64.whl", hash = "sha256:d84318609196d6bd6da0edfa25cedfbabd8dbde5140a0a23af29ad4b8f91fb1e", size = 641480, upload-time = "2024-10-20T10:12:46.758Z" },
    { url = "https://files.pythonhosted.org/packages/68/6e/264c50ce2a31473a9fdbf4fa66ca9b2b17c7455b31ef585462343818bd6c/ruamel.yaml.clib-0.2.12-cp311-cp311-manylinux_2_17_x86_64.manylinux2014_x86_64.whl", hash = "sha256:bb43a269eb827806502c7c8efb7ae7e9e9d0573257a46e8e952f4d4caba4f31e", size = 739068, upload-time = "2024-10-20T10:12:48.605Z" },
    { url = "https://files.pythonhosted.org/packages/86/29/88c2567bc893c84d88b4c48027367c3562ae69121d568e8a3f3a8d363f4d/ruamel.yaml.clib-0.2.12-cp311-cp311-manylinux_2_5_i686.manylinux1_i686.manylinux_2_17_i686.manylinux2014_i686.whl", hash = "sha256:811ea1594b8a0fb466172c384267a4e5e367298af6b228931f273b111f17ef52", size = 703012, upload-time = "2024-10-20T10:12:51.124Z" },
    { url = "https://files.pythonhosted.org/packages/11/46/879763c619b5470820f0cd6ca97d134771e502776bc2b844d2adb6e37753/ruamel.yaml.clib-0.2.12-cp311-cp311-musllinux_1_1_i686.whl", hash = "sha256:cf12567a7b565cbf65d438dec6cfbe2917d3c1bdddfce84a9930b7d35ea59642", size = 704352, upload-time = "2024-10-21T11:26:41.438Z" },
    { url = "https://files.pythonhosted.org/packages/02/80/ece7e6034256a4186bbe50dee28cd032d816974941a6abf6a9d65e4228a7/ruamel.yaml.clib-0.2.12-cp311-cp311-musllinux_1_1_x86_64.whl", hash = "sha256:7dd5adc8b930b12c8fc5b99e2d535a09889941aa0d0bd06f4749e9a9397c71d2", size = 737344, upload-time = "2024-10-21T11:26:43.62Z" },
    { url = "https://files.pythonhosted.org/packages/f0/ca/e4106ac7e80efbabdf4bf91d3d32fc424e41418458251712f5672eada9ce/ruamel.yaml.clib-0.2.12-cp311-cp311-musllinux_1_2_aarch64.whl", hash = "sha256:1492a6051dab8d912fc2adeef0e8c72216b24d57bd896ea607cb90bb0c4981d3", size = 714498, upload-time = "2024-12-11T19:58:15.592Z" },
    { url = "https://files.pythonhosted.org/packages/67/58/b1f60a1d591b771298ffa0428237afb092c7f29ae23bad93420b1eb10703/ruamel.yaml.clib-0.2.12-cp311-cp311-win32.whl", hash = "sha256:bd0a08f0bab19093c54e18a14a10b4322e1eacc5217056f3c063bd2f59853ce4", size = 100205, upload-time = "2024-10-20T10:12:52.865Z" },
    { url = "https://files.pythonhosted.org/packages/b4/4f/b52f634c9548a9291a70dfce26ca7ebce388235c93588a1068028ea23fcc/ruamel.yaml.clib-0.2.12-cp311-cp311-win_amd64.whl", hash = "sha256:a274fb2cb086c7a3dea4322ec27f4cb5cc4b6298adb583ab0e211a4682f241eb", size = 118185, upload-time = "2024-10-20T10:12:54.652Z" },
]

[[package]]
name = "ruff"
version = "0.11.5"
source = { registry = "https://pypi.org/simple" }
sdist = { url = "https://files.pythonhosted.org/packages/45/71/5759b2a6b2279bb77fe15b1435b89473631c2cd6374d45ccdb6b785810be/ruff-0.11.5.tar.gz", hash = "sha256:cae2e2439cb88853e421901ec040a758960b576126dab520fa08e9de431d1bef", size = 3976488, upload-time = "2025-04-10T17:13:29.369Z" }
wheels = [
    { url = "https://files.pythonhosted.org/packages/23/db/6efda6381778eec7f35875b5cbefd194904832a1153d68d36d6b269d81a8/ruff-0.11.5-py3-none-linux_armv6l.whl", hash = "sha256:2561294e108eb648e50f210671cc56aee590fb6167b594144401532138c66c7b", size = 10103150, upload-time = "2025-04-10T17:12:37.886Z" },
    { url = "https://files.pythonhosted.org/packages/44/f2/06cd9006077a8db61956768bc200a8e52515bf33a8f9b671ee527bb10d77/ruff-0.11.5-py3-none-macosx_10_12_x86_64.whl", hash = "sha256:ac12884b9e005c12d0bd121f56ccf8033e1614f736f766c118ad60780882a077", size = 10898637, upload-time = "2025-04-10T17:12:41.602Z" },
    { url = "https://files.pythonhosted.org/packages/18/f5/af390a013c56022fe6f72b95c86eb7b2585c89cc25d63882d3bfe411ecf1/ruff-0.11.5-py3-none-macosx_11_0_arm64.whl", hash = "sha256:4bfd80a6ec559a5eeb96c33f832418bf0fb96752de0539905cf7b0cc1d31d779", size = 10236012, upload-time = "2025-04-10T17:12:44.584Z" },
    { url = "https://files.pythonhosted.org/packages/b8/ca/b9bf954cfed165e1a0c24b86305d5c8ea75def256707f2448439ac5e0d8b/ruff-0.11.5-py3-none-manylinux_2_17_aarch64.manylinux2014_aarch64.whl", hash = "sha256:0947c0a1afa75dcb5db4b34b070ec2bccee869d40e6cc8ab25aca11a7d527794", size = 10415338, upload-time = "2025-04-10T17:12:47.172Z" },
    { url = "https://files.pythonhosted.org/packages/d9/4d/2522dde4e790f1b59885283f8786ab0046958dfd39959c81acc75d347467/ruff-0.11.5-py3-none-manylinux_2_17_armv7l.manylinux2014_armv7l.whl", hash = "sha256:ad871ff74b5ec9caa66cb725b85d4ef89b53f8170f47c3406e32ef040400b038", size = 9965277, upload-time = "2025-04-10T17:12:50.628Z" },
    { url = "https://files.pythonhosted.org/packages/e5/7a/749f56f150eef71ce2f626a2f6988446c620af2f9ba2a7804295ca450397/ruff-0.11.5-py3-none-manylinux_2_17_i686.manylinux2014_i686.whl", hash = "sha256:e6cf918390cfe46d240732d4d72fa6e18e528ca1f60e318a10835cf2fa3dc19f", size = 11541614, upload-time = "2025-04-10T17:12:53.783Z" },
    { url = "https://files.pythonhosted.org/packages/89/b2/7d9b8435222485b6aac627d9c29793ba89be40b5de11584ca604b829e960/ruff-0.11.5-py3-none-manylinux_2_17_ppc64.manylinux2014_ppc64.whl", hash = "sha256:56145ee1478582f61c08f21076dc59153310d606ad663acc00ea3ab5b2125f82", size = 12198873, upload-time = "2025-04-10T17:12:56.956Z" },
    { url = "https://files.pythonhosted.org/packages/00/e0/a1a69ef5ffb5c5f9c31554b27e030a9c468fc6f57055886d27d316dfbabd/ruff-0.11.5-py3-none-manylinux_2_17_ppc64le.manylinux2014_ppc64le.whl", hash = "sha256:e5f66f8f1e8c9fc594cbd66fbc5f246a8d91f916cb9667e80208663ec3728304", size = 11670190, upload-time = "2025-04-10T17:13:00.194Z" },
    { url = "https://files.pythonhosted.org/packages/05/61/c1c16df6e92975072c07f8b20dad35cd858e8462b8865bc856fe5d6ccb63/ruff-0.11.5-py3-none-manylinux_2_17_s390x.manylinux2014_s390x.whl", hash = "sha256:80b4df4d335a80315ab9afc81ed1cff62be112bd165e162b5eed8ac55bfc8470", size = 13902301, upload-time = "2025-04-10T17:13:03.246Z" },
    { url = "https://files.pythonhosted.org/packages/79/89/0af10c8af4363304fd8cb833bd407a2850c760b71edf742c18d5a87bb3ad/ruff-0.11.5-py3-none-manylinux_2_17_x86_64.manylinux2014_x86_64.whl", hash = "sha256:3068befab73620b8a0cc2431bd46b3cd619bc17d6f7695a3e1bb166b652c382a", size = 11350132, upload-time = "2025-04-10T17:13:06.209Z" },
    { url = "https://files.pythonhosted.org/packages/b9/e1/ecb4c687cbf15164dd00e38cf62cbab238cad05dd8b6b0fc68b0c2785e15/ruff-0.11.5-py3-none-musllinux_1_2_aarch64.whl", hash = "sha256:f5da2e710a9641828e09aa98b92c9ebbc60518fdf3921241326ca3e8f8e55b8b", size = 10312937, upload-time = "2025-04-10T17:13:08.855Z" },
    { url = "https://files.pythonhosted.org/packages/cf/4f/0e53fe5e500b65934500949361e3cd290c5ba60f0324ed59d15f46479c06/ruff-0.11.5-py3-none-musllinux_1_2_armv7l.whl", hash = "sha256:ef39f19cb8ec98cbc762344921e216f3857a06c47412030374fffd413fb8fd3a", size = 9936683, upload-time = "2025-04-10T17:13:11.378Z" },
    { url = "https://files.pythonhosted.org/packages/04/a8/8183c4da6d35794ae7f76f96261ef5960853cd3f899c2671961f97a27d8e/ruff-0.11.5-py3-none-musllinux_1_2_i686.whl", hash = "sha256:b2a7cedf47244f431fd11aa5a7e2806dda2e0c365873bda7834e8f7d785ae159", size = 10950217, upload-time = "2025-04-10T17:13:14.565Z" },
    { url = "https://files.pythonhosted.org/packages/26/88/9b85a5a8af21e46a0639b107fcf9bfc31da4f1d263f2fc7fbe7199b47f0a/ruff-0.11.5-py3-none-musllinux_1_2_x86_64.whl", hash = "sha256:81be52e7519f3d1a0beadcf8e974715b2dfc808ae8ec729ecfc79bddf8dbb783", size = 11404521, upload-time = "2025-04-10T17:13:17.8Z" },
    { url = "https://files.pythonhosted.org/packages/fc/52/047f35d3b20fd1ae9ccfe28791ef0f3ca0ef0b3e6c1a58badd97d450131b/ruff-0.11.5-py3-none-win32.whl", hash = "sha256:e268da7b40f56e3eca571508a7e567e794f9bfcc0f412c4b607931d3af9c4afe", size = 10320697, upload-time = "2025-04-10T17:13:20.582Z" },
    { url = "https://files.pythonhosted.org/packages/b9/fe/00c78010e3332a6e92762424cf4c1919065707e962232797d0b57fd8267e/ruff-0.11.5-py3-none-win_amd64.whl", hash = "sha256:6c6dc38af3cfe2863213ea25b6dc616d679205732dc0fb673356c2d69608f800", size = 11378665, upload-time = "2025-04-10T17:13:23.349Z" },
    { url = "https://files.pythonhosted.org/packages/43/7c/c83fe5cbb70ff017612ff36654edfebec4b1ef79b558b8e5fd933bab836b/ruff-0.11.5-py3-none-win_arm64.whl", hash = "sha256:67e241b4314f4eacf14a601d586026a962f4002a475aa702c69980a38087aa4e", size = 10460287, upload-time = "2025-04-10T17:13:26.538Z" },
]

[[package]]
name = "sensai-utils"
version = "1.4.0"
source = { registry = "https://pypi.org/simple" }
dependencies = [
    { name = "typing-extensions" },
]
sdist = { url = "https://files.pythonhosted.org/packages/e9/b1/9dba08e2d8ea739b58d1ac393c066169f1ca6506c86f0322d6e56e600ae2/sensai_utils-1.4.0.tar.gz", hash = "sha256:2d32bdcc91fd1428c5cae0181e98623142d2d5f7e115e23d585a842dd9dc59ba", size = 56317, upload-time = "2025-01-27T22:47:51.121Z" }
wheels = [
    { url = "https://files.pythonhosted.org/packages/c6/df/49cc942b653427df0bbd3b9a2fb1e85652df3d4c1d9f6dcbfce1b6155716/sensai_utils-1.4.0-py3-none-any.whl", hash = "sha256:ed6fc57552620e43b33cf364ea0bc0fd7df39391069dd7b621b113ef55547507", size = 63214, upload-time = "2025-01-27T22:47:49.606Z" },
]

[[package]]
name = "serena"
version = "0.1.0"
source = { editable = "." }
dependencies = [
    { name = "docstring-parser" },
    { name = "dotenv" },
    { name = "fastapi" },
    { name = "fastmcp" },
    { name = "jinja2" },
    { name = "joblib" },
    { name = "mcp" },
    { name = "overrides" },
    { name = "pathspec" },
    { name = "psutil" },
    { name = "pydantic" },
    { name = "pyright" },
    { name = "python-dotenv" },
    { name = "pyyaml" },
    { name = "requests" },
<<<<<<< HEAD
    { name = "ruamel-yaml" },
=======
    { name = "ripgrepy" },
>>>>>>> fc77cbf2
    { name = "sensai-utils" },
    { name = "types-pyyaml" },
]

[package.optional-dependencies]
agno = [
    { name = "agno" },
    { name = "sqlalchemy" },
]
anthropic = [
    { name = "anthropic" },
]
dev = [
    { name = "black", extra = ["jupyter"] },
    { name = "jinja2" },
    { name = "mypy" },
    { name = "poethepoet" },
    { name = "pytest" },
    { name = "ruff" },
    { name = "syrupy" },
    { name = "toml-sort" },
    { name = "types-pyyaml" },
]
google = [
    { name = "google-genai" },
]

[package.metadata]
requires-dist = [
    { name = "agno", marker = "extra == 'agno'", specifier = ">=1.2.6" },
    { name = "anthropic", marker = "extra == 'anthropic'", specifier = ">=0.49.0" },
    { name = "black", extras = ["jupyter"], marker = "extra == 'dev'", specifier = ">=23.7.0" },
    { name = "docstring-parser", specifier = ">=0.16" },
    { name = "dotenv", specifier = ">=0.9.9" },
    { name = "fastapi", specifier = ">=0.115.12" },
    { name = "fastmcp", specifier = ">=0.4.1" },
    { name = "google-genai", marker = "extra == 'google'", specifier = ">=1.8.0" },
    { name = "jinja2", specifier = ">=3.1.6" },
    { name = "jinja2", marker = "extra == 'dev'" },
    { name = "joblib", specifier = ">=1.5.1" },
    { name = "mcp", specifier = ">=1.5.0" },
    { name = "mypy", marker = "extra == 'dev'", specifier = ">=1.4.1" },
    { name = "overrides", specifier = ">=7.7.0,<8" },
    { name = "pathspec", specifier = ">=0.12.1" },
    { name = "poethepoet", marker = "extra == 'dev'", specifier = ">=0.20.0" },
    { name = "psutil", specifier = ">=7.0.0" },
    { name = "pydantic", specifier = ">=2.10.6" },
    { name = "pyright", specifier = ">=1.1.396,<2" },
    { name = "pytest", marker = "extra == 'dev'", specifier = ">=8.0.2" },
    { name = "python-dotenv", specifier = ">=1.0.0,<2" },
    { name = "pyyaml", specifier = ">=6.0.2" },
    { name = "requests", specifier = ">=2.32.3,<3" },
<<<<<<< HEAD
    { name = "ruamel-yaml", specifier = ">=0.18.0" },
=======
    { name = "ripgrepy", specifier = ">=2.0.0" },
>>>>>>> fc77cbf2
    { name = "ruff", marker = "extra == 'dev'", specifier = ">=0.0.285" },
    { name = "sensai-utils", specifier = ">=1.4.0" },
    { name = "sqlalchemy", marker = "extra == 'agno'", specifier = ">=2.0.40" },
    { name = "syrupy", marker = "extra == 'dev'", specifier = ">=4.9.1" },
    { name = "toml-sort", marker = "extra == 'dev'", specifier = ">=0.24.2" },
    { name = "types-pyyaml", specifier = ">=6.0.12.20241230" },
    { name = "types-pyyaml", marker = "extra == 'dev'", specifier = ">=6.0.12.20241230" },
]
provides-extras = ["dev", "agno", "anthropic", "google"]

[[package]]
name = "shellingham"
version = "1.5.4"
source = { registry = "https://pypi.org/simple" }
sdist = { url = "https://files.pythonhosted.org/packages/58/15/8b3609fd3830ef7b27b655beb4b4e9c62313a4e8da8c676e142cc210d58e/shellingham-1.5.4.tar.gz", hash = "sha256:8dbca0739d487e5bd35ab3ca4b36e11c4078f3a234bfce294b0a0291363404de", size = 10310, upload-time = "2023-10-24T04:13:40.426Z" }
wheels = [
    { url = "https://files.pythonhosted.org/packages/e0/f9/0595336914c5619e5f28a1fb793285925a8cd4b432c9da0a987836c7f822/shellingham-1.5.4-py2.py3-none-any.whl", hash = "sha256:7ecfff8f2fd72616f7481040475a65b2bf8af90a56c89140852d1120324e8686", size = 9755, upload-time = "2023-10-24T04:13:38.866Z" },
]

[[package]]
name = "smmap"
version = "5.0.2"
source = { registry = "https://pypi.org/simple" }
sdist = { url = "https://files.pythonhosted.org/packages/44/cd/a040c4b3119bbe532e5b0732286f805445375489fceaec1f48306068ee3b/smmap-5.0.2.tar.gz", hash = "sha256:26ea65a03958fa0c8a1c7e8c7a58fdc77221b8910f6be2131affade476898ad5", size = 22329, upload-time = "2025-01-02T07:14:40.909Z" }
wheels = [
    { url = "https://files.pythonhosted.org/packages/04/be/d09147ad1ec7934636ad912901c5fd7667e1c858e19d355237db0d0cd5e4/smmap-5.0.2-py3-none-any.whl", hash = "sha256:b30115f0def7d7531d22a0fb6502488d879e75b260a9db4d0819cfb25403af5e", size = 24303, upload-time = "2025-01-02T07:14:38.724Z" },
]

[[package]]
name = "sniffio"
version = "1.3.1"
source = { registry = "https://pypi.org/simple" }
sdist = { url = "https://files.pythonhosted.org/packages/a2/87/a6771e1546d97e7e041b6ae58d80074f81b7d5121207425c964ddf5cfdbd/sniffio-1.3.1.tar.gz", hash = "sha256:f4324edc670a0f49750a81b895f35c3adb843cca46f0530f79fc1babb23789dc", size = 20372, upload-time = "2024-02-25T23:20:04.057Z" }
wheels = [
    { url = "https://files.pythonhosted.org/packages/e9/44/75a9c9421471a6c4805dbf2356f7c181a29c1879239abab1ea2cc8f38b40/sniffio-1.3.1-py3-none-any.whl", hash = "sha256:2f6da418d1f1e0fddd844478f41680e794e6051915791a034ff65e5f100525a2", size = 10235, upload-time = "2024-02-25T23:20:01.196Z" },
]

[[package]]
name = "sqlalchemy"
version = "2.0.40"
source = { registry = "https://pypi.org/simple" }
dependencies = [
    { name = "greenlet", marker = "platform_machine == 'AMD64' or platform_machine == 'WIN32' or platform_machine == 'aarch64' or platform_machine == 'amd64' or platform_machine == 'ppc64le' or platform_machine == 'win32' or platform_machine == 'x86_64'" },
    { name = "typing-extensions" },
]
sdist = { url = "https://files.pythonhosted.org/packages/68/c3/3f2bfa5e4dcd9938405fe2fab5b6ab94a9248a4f9536ea2fd497da20525f/sqlalchemy-2.0.40.tar.gz", hash = "sha256:d827099289c64589418ebbcaead0145cd19f4e3e8a93919a0100247af245fa00", size = 9664299, upload-time = "2025-03-27T17:52:31.876Z" }
wheels = [
    { url = "https://files.pythonhosted.org/packages/77/7e/55044a9ec48c3249bb38d5faae93f09579c35e862bb318ebd1ed7a1994a5/sqlalchemy-2.0.40-cp311-cp311-macosx_10_9_x86_64.whl", hash = "sha256:f6bacab7514de6146a1976bc56e1545bee247242fab030b89e5f70336fc0003e", size = 2114025, upload-time = "2025-03-27T18:49:29.456Z" },
    { url = "https://files.pythonhosted.org/packages/77/0f/dcf7bba95f847aec72f638750747b12d37914f71c8cc7c133cf326ab945c/sqlalchemy-2.0.40-cp311-cp311-macosx_11_0_arm64.whl", hash = "sha256:5654d1ac34e922b6c5711631f2da497d3a7bffd6f9f87ac23b35feea56098011", size = 2104419, upload-time = "2025-03-27T18:49:30.75Z" },
    { url = "https://files.pythonhosted.org/packages/75/70/c86a5c20715e4fe903dde4c2fd44fc7e7a0d5fb52c1b954d98526f65a3ea/sqlalchemy-2.0.40-cp311-cp311-manylinux_2_17_aarch64.manylinux2014_aarch64.whl", hash = "sha256:35904d63412db21088739510216e9349e335f142ce4a04b69e2528020ee19ed4", size = 3222720, upload-time = "2025-03-27T18:44:29.871Z" },
    { url = "https://files.pythonhosted.org/packages/12/cf/b891a8c1d0c27ce9163361664c2128c7a57de3f35000ea5202eb3a2917b7/sqlalchemy-2.0.40-cp311-cp311-manylinux_2_17_x86_64.manylinux2014_x86_64.whl", hash = "sha256:9c7a80ed86d6aaacb8160a1caef6680d4ddd03c944d985aecee940d168c411d1", size = 3222682, upload-time = "2025-03-27T18:55:20.097Z" },
    { url = "https://files.pythonhosted.org/packages/15/3f/7709d8c8266953d945435a96b7f425ae4172a336963756b58e996fbef7f3/sqlalchemy-2.0.40-cp311-cp311-musllinux_1_2_aarch64.whl", hash = "sha256:519624685a51525ddaa7d8ba8265a1540442a2ec71476f0e75241eb8263d6f51", size = 3159542, upload-time = "2025-03-27T18:44:31.333Z" },
    { url = "https://files.pythonhosted.org/packages/85/7e/717eaabaf0f80a0132dc2032ea8f745b7a0914451c984821a7c8737fb75a/sqlalchemy-2.0.40-cp311-cp311-musllinux_1_2_x86_64.whl", hash = "sha256:2ee5f9999a5b0e9689bed96e60ee53c3384f1a05c2dd8068cc2e8361b0df5b7a", size = 3179864, upload-time = "2025-03-27T18:55:21.784Z" },
    { url = "https://files.pythonhosted.org/packages/e4/cc/03eb5dfcdb575cbecd2bd82487b9848f250a4b6ecfb4707e834b4ce4ec07/sqlalchemy-2.0.40-cp311-cp311-win32.whl", hash = "sha256:c0cae71e20e3c02c52f6b9e9722bca70e4a90a466d59477822739dc31ac18b4b", size = 2084675, upload-time = "2025-03-27T18:48:55.915Z" },
    { url = "https://files.pythonhosted.org/packages/9a/48/440946bf9dc4dc231f4f31ef0d316f7135bf41d4b86aaba0c0655150d370/sqlalchemy-2.0.40-cp311-cp311-win_amd64.whl", hash = "sha256:574aea2c54d8f1dd1699449f332c7d9b71c339e04ae50163a3eb5ce4c4325ee4", size = 2110099, upload-time = "2025-03-27T18:48:57.45Z" },
    { url = "https://files.pythonhosted.org/packages/d1/7c/5fc8e802e7506fe8b55a03a2e1dab156eae205c91bee46305755e086d2e2/sqlalchemy-2.0.40-py3-none-any.whl", hash = "sha256:32587e2e1e359276957e6fe5dad089758bc042a971a8a09ae8ecf7a8fe23d07a", size = 1903894, upload-time = "2025-03-27T18:40:43.796Z" },
]

[[package]]
name = "sse-starlette"
version = "2.2.1"
source = { registry = "https://pypi.org/simple" }
dependencies = [
    { name = "anyio" },
    { name = "starlette" },
]
sdist = { url = "https://files.pythonhosted.org/packages/71/a4/80d2a11af59fe75b48230846989e93979c892d3a20016b42bb44edb9e398/sse_starlette-2.2.1.tar.gz", hash = "sha256:54470d5f19274aeed6b2d473430b08b4b379ea851d953b11d7f1c4a2c118b419", size = 17376, upload-time = "2024-12-25T09:09:30.616Z" }
wheels = [
    { url = "https://files.pythonhosted.org/packages/d9/e0/5b8bd393f27f4a62461c5cf2479c75a2cc2ffa330976f9f00f5f6e4f50eb/sse_starlette-2.2.1-py3-none-any.whl", hash = "sha256:6410a3d3ba0c89e7675d4c273a301d64649c03a5ef1ca101f10b47f895fd0e99", size = 10120, upload-time = "2024-12-25T09:09:26.761Z" },
]

[[package]]
name = "stack-data"
version = "0.6.3"
source = { registry = "https://pypi.org/simple" }
dependencies = [
    { name = "asttokens" },
    { name = "executing" },
    { name = "pure-eval" },
]
sdist = { url = "https://files.pythonhosted.org/packages/28/e3/55dcc2cfbc3ca9c29519eb6884dd1415ecb53b0e934862d3559ddcb7e20b/stack_data-0.6.3.tar.gz", hash = "sha256:836a778de4fec4dcd1dcd89ed8abff8a221f58308462e1c4aa2a3cf30148f0b9", size = 44707, upload-time = "2023-09-30T13:58:05.479Z" }
wheels = [
    { url = "https://files.pythonhosted.org/packages/f1/7b/ce1eafaf1a76852e2ec9b22edecf1daa58175c090266e9f6c64afcd81d91/stack_data-0.6.3-py3-none-any.whl", hash = "sha256:d5558e0c25a4cb0853cddad3d77da9891a08cb85dd9f9f91b9f8cd66e511e695", size = 24521, upload-time = "2023-09-30T13:58:03.53Z" },
]

[[package]]
name = "starlette"
version = "0.46.1"
source = { registry = "https://pypi.org/simple" }
dependencies = [
    { name = "anyio" },
]
sdist = { url = "https://files.pythonhosted.org/packages/04/1b/52b27f2e13ceedc79a908e29eac426a63465a1a01248e5f24aa36a62aeb3/starlette-0.46.1.tar.gz", hash = "sha256:3c88d58ee4bd1bb807c0d1acb381838afc7752f9ddaec81bbe4383611d833230", size = 2580102, upload-time = "2025-03-08T10:55:34.504Z" }
wheels = [
    { url = "https://files.pythonhosted.org/packages/a0/4b/528ccf7a982216885a1ff4908e886b8fb5f19862d1962f56a3fce2435a70/starlette-0.46.1-py3-none-any.whl", hash = "sha256:77c74ed9d2720138b25875133f3a2dae6d854af2ec37dceb56aef370c1d8a227", size = 71995, upload-time = "2025-03-08T10:55:32.662Z" },
]

[[package]]
name = "syrupy"
version = "4.9.1"
source = { registry = "https://pypi.org/simple" }
dependencies = [
    { name = "pytest" },
]
sdist = { url = "https://files.pythonhosted.org/packages/8c/f8/022d8704a3314f3e96dbd6bbd16ebe119ce30e35f41aabfa92345652fceb/syrupy-4.9.1.tar.gz", hash = "sha256:b7d0fcadad80a7d2f6c4c71917918e8ebe2483e8c703dfc8d49cdbb01081f9a4", size = 52492, upload-time = "2025-03-24T01:36:37.225Z" }
wheels = [
    { url = "https://files.pythonhosted.org/packages/ec/9d/aef9ec5fd5a4ee2f6a96032c4eda5888c5c7cec65cef6b28c4fc37671d88/syrupy-4.9.1-py3-none-any.whl", hash = "sha256:b94cc12ed0e5e75b448255430af642516842a2374a46936dd2650cfb6dd20eda", size = 52214, upload-time = "2025-03-24T01:36:35.278Z" },
]

[[package]]
name = "tokenize-rt"
version = "6.1.0"
source = { registry = "https://pypi.org/simple" }
sdist = { url = "https://files.pythonhosted.org/packages/6b/0a/5854d8ced8c1e00193d1353d13db82d7f813f99bd5dcb776ce3e2a4c0d19/tokenize_rt-6.1.0.tar.gz", hash = "sha256:e8ee836616c0877ab7c7b54776d2fefcc3bde714449a206762425ae114b53c86", size = 5506, upload-time = "2024-10-22T00:14:59.189Z" }
wheels = [
    { url = "https://files.pythonhosted.org/packages/87/ba/576aac29b10dfa49a6ce650001d1bb31f81e734660555eaf144bfe5b8995/tokenize_rt-6.1.0-py2.py3-none-any.whl", hash = "sha256:d706141cdec4aa5f358945abe36b911b8cbdc844545da99e811250c0cee9b6fc", size = 6015, upload-time = "2024-10-22T00:14:57.469Z" },
]

[[package]]
name = "toml-sort"
version = "0.24.2"
source = { registry = "https://pypi.org/simple" }
dependencies = [
    { name = "tomlkit" },
]
sdist = { url = "https://files.pythonhosted.org/packages/0a/55/b128ee446606e9f2e49582bb1e462a255317401fd7adb0b2114e50006d01/toml_sort-0.24.2.tar.gz", hash = "sha256:20cb7c5e9de9c871990f1594f028aaf8bd0f78d7ce37995a22289dc157a45b79", size = 17973, upload-time = "2024-11-19T14:03:05.092Z" }
wheels = [
    { url = "https://files.pythonhosted.org/packages/9b/55/7a7c02de848eef670bd018b62122ce32a6e227203e5a626c96d4935958a6/toml_sort-0.24.2-py3-none-any.whl", hash = "sha256:d81d299789a1fd9dd306a4021951eab5fc0c5486599e277fcf8142c7735f3308", size = 20162, upload-time = "2024-11-19T14:03:03.338Z" },
]

[[package]]
name = "tomli"
version = "2.2.1"
source = { registry = "https://pypi.org/simple" }
sdist = { url = "https://files.pythonhosted.org/packages/18/87/302344fed471e44a87289cf4967697d07e532f2421fdaf868a303cbae4ff/tomli-2.2.1.tar.gz", hash = "sha256:cd45e1dc79c835ce60f7404ec8119f2eb06d38b1deba146f07ced3bbc44505ff", size = 17175, upload-time = "2024-11-27T22:38:36.873Z" }
wheels = [
    { url = "https://files.pythonhosted.org/packages/43/ca/75707e6efa2b37c77dadb324ae7d9571cb424e61ea73fad7c56c2d14527f/tomli-2.2.1-cp311-cp311-macosx_10_9_x86_64.whl", hash = "sha256:678e4fa69e4575eb77d103de3df8a895e1591b48e740211bd1067378c69e8249", size = 131077, upload-time = "2024-11-27T22:37:54.956Z" },
    { url = "https://files.pythonhosted.org/packages/c7/16/51ae563a8615d472fdbffc43a3f3d46588c264ac4f024f63f01283becfbb/tomli-2.2.1-cp311-cp311-macosx_11_0_arm64.whl", hash = "sha256:023aa114dd824ade0100497eb2318602af309e5a55595f76b626d6d9f3b7b0a6", size = 123429, upload-time = "2024-11-27T22:37:56.698Z" },
    { url = "https://files.pythonhosted.org/packages/f1/dd/4f6cd1e7b160041db83c694abc78e100473c15d54620083dbd5aae7b990e/tomli-2.2.1-cp311-cp311-manylinux_2_17_aarch64.manylinux2014_aarch64.whl", hash = "sha256:ece47d672db52ac607a3d9599a9d48dcb2f2f735c6c2d1f34130085bb12b112a", size = 226067, upload-time = "2024-11-27T22:37:57.63Z" },
    { url = "https://files.pythonhosted.org/packages/a9/6b/c54ede5dc70d648cc6361eaf429304b02f2871a345bbdd51e993d6cdf550/tomli-2.2.1-cp311-cp311-manylinux_2_17_x86_64.manylinux2014_x86_64.whl", hash = "sha256:6972ca9c9cc9f0acaa56a8ca1ff51e7af152a9f87fb64623e31d5c83700080ee", size = 236030, upload-time = "2024-11-27T22:37:59.344Z" },
    { url = "https://files.pythonhosted.org/packages/1f/47/999514fa49cfaf7a92c805a86c3c43f4215621855d151b61c602abb38091/tomli-2.2.1-cp311-cp311-manylinux_2_5_i686.manylinux1_i686.manylinux_2_17_i686.manylinux2014_i686.whl", hash = "sha256:c954d2250168d28797dd4e3ac5cf812a406cd5a92674ee4c8f123c889786aa8e", size = 240898, upload-time = "2024-11-27T22:38:00.429Z" },
    { url = "https://files.pythonhosted.org/packages/73/41/0a01279a7ae09ee1573b423318e7934674ce06eb33f50936655071d81a24/tomli-2.2.1-cp311-cp311-musllinux_1_2_aarch64.whl", hash = "sha256:8dd28b3e155b80f4d54beb40a441d366adcfe740969820caf156c019fb5c7ec4", size = 229894, upload-time = "2024-11-27T22:38:02.094Z" },
    { url = "https://files.pythonhosted.org/packages/55/18/5d8bc5b0a0362311ce4d18830a5d28943667599a60d20118074ea1b01bb7/tomli-2.2.1-cp311-cp311-musllinux_1_2_i686.whl", hash = "sha256:e59e304978767a54663af13c07b3d1af22ddee3bb2fb0618ca1593e4f593a106", size = 245319, upload-time = "2024-11-27T22:38:03.206Z" },
    { url = "https://files.pythonhosted.org/packages/92/a3/7ade0576d17f3cdf5ff44d61390d4b3febb8a9fc2b480c75c47ea048c646/tomli-2.2.1-cp311-cp311-musllinux_1_2_x86_64.whl", hash = "sha256:33580bccab0338d00994d7f16f4c4ec25b776af3ffaac1ed74e0b3fc95e885a8", size = 238273, upload-time = "2024-11-27T22:38:04.217Z" },
    { url = "https://files.pythonhosted.org/packages/72/6f/fa64ef058ac1446a1e51110c375339b3ec6be245af9d14c87c4a6412dd32/tomli-2.2.1-cp311-cp311-win32.whl", hash = "sha256:465af0e0875402f1d226519c9904f37254b3045fc5084697cefb9bdde1ff99ff", size = 98310, upload-time = "2024-11-27T22:38:05.908Z" },
    { url = "https://files.pythonhosted.org/packages/6a/1c/4a2dcde4a51b81be3530565e92eda625d94dafb46dbeb15069df4caffc34/tomli-2.2.1-cp311-cp311-win_amd64.whl", hash = "sha256:2d0f2fdd22b02c6d81637a3c95f8cd77f995846af7414c5c4b8d0545afa1bc4b", size = 108309, upload-time = "2024-11-27T22:38:06.812Z" },
    { url = "https://files.pythonhosted.org/packages/6e/c2/61d3e0f47e2b74ef40a68b9e6ad5984f6241a942f7cd3bbfbdbd03861ea9/tomli-2.2.1-py3-none-any.whl", hash = "sha256:cb55c73c5f4408779d0cf3eef9f762b9c9f147a77de7b258bef0a5628adc85cc", size = 14257, upload-time = "2024-11-27T22:38:35.385Z" },
]

[[package]]
name = "tomlkit"
version = "0.13.2"
source = { registry = "https://pypi.org/simple" }
sdist = { url = "https://files.pythonhosted.org/packages/b1/09/a439bec5888f00a54b8b9f05fa94d7f901d6735ef4e55dcec9bc37b5d8fa/tomlkit-0.13.2.tar.gz", hash = "sha256:fff5fe59a87295b278abd31bec92c15d9bc4a06885ab12bcea52c71119392e79", size = 192885, upload-time = "2024-08-14T08:19:41.488Z" }
wheels = [
    { url = "https://files.pythonhosted.org/packages/f9/b6/a447b5e4ec71e13871be01ba81f5dfc9d0af7e473da256ff46bc0e24026f/tomlkit-0.13.2-py3-none-any.whl", hash = "sha256:7a974427f6e119197f670fbbbeae7bef749a6c14e793db934baefc1b5f03efde", size = 37955, upload-time = "2024-08-14T08:19:40.05Z" },
]

[[package]]
name = "traitlets"
version = "5.14.3"
source = { registry = "https://pypi.org/simple" }
sdist = { url = "https://files.pythonhosted.org/packages/eb/79/72064e6a701c2183016abbbfedaba506d81e30e232a68c9f0d6f6fcd1574/traitlets-5.14.3.tar.gz", hash = "sha256:9ed0579d3502c94b4b3732ac120375cda96f923114522847de4b3bb98b96b6b7", size = 161621, upload-time = "2024-04-19T11:11:49.746Z" }
wheels = [
    { url = "https://files.pythonhosted.org/packages/00/c0/8f5d070730d7836adc9c9b6408dec68c6ced86b304a9b26a14df072a6e8c/traitlets-5.14.3-py3-none-any.whl", hash = "sha256:b74e89e397b1ed28cc831db7aea759ba6640cb3de13090ca145426688ff1ac4f", size = 85359, upload-time = "2024-04-19T11:11:46.763Z" },
]

[[package]]
name = "typer"
version = "0.15.2"
source = { registry = "https://pypi.org/simple" }
dependencies = [
    { name = "click" },
    { name = "rich" },
    { name = "shellingham" },
    { name = "typing-extensions" },
]
sdist = { url = "https://files.pythonhosted.org/packages/8b/6f/3991f0f1c7fcb2df31aef28e0594d8d54b05393a0e4e34c65e475c2a5d41/typer-0.15.2.tar.gz", hash = "sha256:ab2fab47533a813c49fe1f16b1a370fd5819099c00b119e0633df65f22144ba5", size = 100711, upload-time = "2025-02-27T19:17:34.807Z" }
wheels = [
    { url = "https://files.pythonhosted.org/packages/7f/fc/5b29fea8cee020515ca82cc68e3b8e1e34bb19a3535ad854cac9257b414c/typer-0.15.2-py3-none-any.whl", hash = "sha256:46a499c6107d645a9c13f7ee46c5d5096cae6f5fc57dd11eccbbb9ae3e44ddfc", size = 45061, upload-time = "2025-02-27T19:17:32.111Z" },
]

[[package]]
name = "types-pyyaml"
version = "6.0.12.20250402"
source = { registry = "https://pypi.org/simple" }
sdist = { url = "https://files.pythonhosted.org/packages/2d/68/609eed7402f87c9874af39d35942744e39646d1ea9011765ec87b01b2a3c/types_pyyaml-6.0.12.20250402.tar.gz", hash = "sha256:d7c13c3e6d335b6af4b0122a01ff1d270aba84ab96d1a1a1063ecba3e13ec075", size = 17282, upload-time = "2025-04-02T02:56:00.235Z" }
wheels = [
    { url = "https://files.pythonhosted.org/packages/ed/56/1fe61db05685fbb512c07ea9323f06ea727125951f1eb4dff110b3311da3/types_pyyaml-6.0.12.20250402-py3-none-any.whl", hash = "sha256:652348fa9e7a203d4b0d21066dfb00760d3cbd5a15ebb7cf8d33c88a49546681", size = 20329, upload-time = "2025-04-02T02:55:59.382Z" },
]

[[package]]
name = "typing-extensions"
version = "4.13.2"
source = { registry = "https://pypi.org/simple" }
sdist = { url = "https://files.pythonhosted.org/packages/f6/37/23083fcd6e35492953e8d2aaaa68b860eb422b34627b13f2ce3eb6106061/typing_extensions-4.13.2.tar.gz", hash = "sha256:e6c81219bd689f51865d9e372991c540bda33a0379d5573cddb9a3a23f7caaef", size = 106967, upload-time = "2025-04-10T14:19:05.416Z" }
wheels = [
    { url = "https://files.pythonhosted.org/packages/8b/54/b1ae86c0973cc6f0210b53d508ca3641fb6d0c56823f288d108bc7ab3cc8/typing_extensions-4.13.2-py3-none-any.whl", hash = "sha256:a439e7c04b49fec3e5d3e2beaa21755cadbbdc391694e28ccdd36ca4a1408f8c", size = 45806, upload-time = "2025-04-10T14:19:03.967Z" },
]

[[package]]
name = "typing-inspection"
version = "0.4.0"
source = { registry = "https://pypi.org/simple" }
dependencies = [
    { name = "typing-extensions" },
]
sdist = { url = "https://files.pythonhosted.org/packages/82/5c/e6082df02e215b846b4b8c0b887a64d7d08ffaba30605502639d44c06b82/typing_inspection-0.4.0.tar.gz", hash = "sha256:9765c87de36671694a67904bf2c96e395be9c6439bb6c87b5142569dcdd65122", size = 76222, upload-time = "2025-02-25T17:27:59.638Z" }
wheels = [
    { url = "https://files.pythonhosted.org/packages/31/08/aa4fdfb71f7de5176385bd9e90852eaf6b5d622735020ad600f2bab54385/typing_inspection-0.4.0-py3-none-any.whl", hash = "sha256:50e72559fcd2a6367a19f7a7e610e6afcb9fac940c650290eed893d61386832f", size = 14125, upload-time = "2025-02-25T17:27:57.754Z" },
]

[[package]]
name = "urllib3"
version = "2.4.0"
source = { registry = "https://pypi.org/simple" }
sdist = { url = "https://files.pythonhosted.org/packages/8a/78/16493d9c386d8e60e442a35feac5e00f0913c0f4b7c217c11e8ec2ff53e0/urllib3-2.4.0.tar.gz", hash = "sha256:414bc6535b787febd7567804cc015fee39daab8ad86268f1310a9250697de466", size = 390672, upload-time = "2025-04-10T15:23:39.232Z" }
wheels = [
    { url = "https://files.pythonhosted.org/packages/6b/11/cc635220681e93a0183390e26485430ca2c7b5f9d33b15c74c2861cb8091/urllib3-2.4.0-py3-none-any.whl", hash = "sha256:4e16665048960a0900c702d4a66415956a584919c03361cac9f1df5c5dd7e813", size = 128680, upload-time = "2025-04-10T15:23:37.377Z" },
]

[[package]]
name = "uvicorn"
version = "0.34.0"
source = { registry = "https://pypi.org/simple" }
dependencies = [
    { name = "click" },
    { name = "h11" },
]
sdist = { url = "https://files.pythonhosted.org/packages/4b/4d/938bd85e5bf2edeec766267a5015ad969730bb91e31b44021dfe8b22df6c/uvicorn-0.34.0.tar.gz", hash = "sha256:404051050cd7e905de2c9a7e61790943440b3416f49cb409f965d9dcd0fa73e9", size = 76568, upload-time = "2024-12-15T13:33:30.42Z" }
wheels = [
    { url = "https://files.pythonhosted.org/packages/61/14/33a3a1352cfa71812a3a21e8c9bfb83f60b0011f5e36f2b1399d51928209/uvicorn-0.34.0-py3-none-any.whl", hash = "sha256:023dc038422502fa28a09c7a30bf2b6991512da7dcdb8fd35fe57cfc154126f4", size = 62315, upload-time = "2024-12-15T13:33:27.467Z" },
]

[[package]]
name = "wcwidth"
version = "0.2.13"
source = { registry = "https://pypi.org/simple" }
sdist = { url = "https://files.pythonhosted.org/packages/6c/63/53559446a878410fc5a5974feb13d31d78d752eb18aeba59c7fef1af7598/wcwidth-0.2.13.tar.gz", hash = "sha256:72ea0c06399eb286d978fdedb6923a9eb47e1c486ce63e9b4e64fc18303972b5", size = 101301, upload-time = "2024-01-06T02:10:57.829Z" }
wheels = [
    { url = "https://files.pythonhosted.org/packages/fd/84/fd2ba7aafacbad3c4201d395674fc6348826569da3c0937e75505ead3528/wcwidth-0.2.13-py2.py3-none-any.whl", hash = "sha256:3da69048e4540d84af32131829ff948f1e022c1c6bdb8d6102117aac784f6859", size = 34166, upload-time = "2024-01-06T02:10:55.763Z" },
]

[[package]]
name = "websockets"
version = "15.0.1"
source = { registry = "https://pypi.org/simple" }
sdist = { url = "https://files.pythonhosted.org/packages/21/e6/26d09fab466b7ca9c7737474c52be4f76a40301b08362eb2dbc19dcc16c1/websockets-15.0.1.tar.gz", hash = "sha256:82544de02076bafba038ce055ee6412d68da13ab47f0c60cab827346de828dee", size = 177016, upload-time = "2025-03-05T20:03:41.606Z" }
wheels = [
    { url = "https://files.pythonhosted.org/packages/9f/32/18fcd5919c293a398db67443acd33fde142f283853076049824fc58e6f75/websockets-15.0.1-cp311-cp311-macosx_10_9_universal2.whl", hash = "sha256:823c248b690b2fd9303ba00c4f66cd5e2d8c3ba4aa968b2779be9532a4dad431", size = 175423, upload-time = "2025-03-05T20:01:56.276Z" },
    { url = "https://files.pythonhosted.org/packages/76/70/ba1ad96b07869275ef42e2ce21f07a5b0148936688c2baf7e4a1f60d5058/websockets-15.0.1-cp311-cp311-macosx_10_9_x86_64.whl", hash = "sha256:678999709e68425ae2593acf2e3ebcbcf2e69885a5ee78f9eb80e6e371f1bf57", size = 173082, upload-time = "2025-03-05T20:01:57.563Z" },
    { url = "https://files.pythonhosted.org/packages/86/f2/10b55821dd40eb696ce4704a87d57774696f9451108cff0d2824c97e0f97/websockets-15.0.1-cp311-cp311-macosx_11_0_arm64.whl", hash = "sha256:d50fd1ee42388dcfb2b3676132c78116490976f1300da28eb629272d5d93e905", size = 173330, upload-time = "2025-03-05T20:01:59.063Z" },
    { url = "https://files.pythonhosted.org/packages/a5/90/1c37ae8b8a113d3daf1065222b6af61cc44102da95388ac0018fcb7d93d9/websockets-15.0.1-cp311-cp311-manylinux_2_17_aarch64.manylinux2014_aarch64.whl", hash = "sha256:d99e5546bf73dbad5bf3547174cd6cb8ba7273062a23808ffea025ecb1cf8562", size = 182878, upload-time = "2025-03-05T20:02:00.305Z" },
    { url = "https://files.pythonhosted.org/packages/8e/8d/96e8e288b2a41dffafb78e8904ea7367ee4f891dafc2ab8d87e2124cb3d3/websockets-15.0.1-cp311-cp311-manylinux_2_5_i686.manylinux1_i686.manylinux_2_17_i686.manylinux2014_i686.whl", hash = "sha256:66dd88c918e3287efc22409d426c8f729688d89a0c587c88971a0faa2c2f3792", size = 181883, upload-time = "2025-03-05T20:02:03.148Z" },
    { url = "https://files.pythonhosted.org/packages/93/1f/5d6dbf551766308f6f50f8baf8e9860be6182911e8106da7a7f73785f4c4/websockets-15.0.1-cp311-cp311-manylinux_2_5_x86_64.manylinux1_x86_64.manylinux_2_17_x86_64.manylinux2014_x86_64.whl", hash = "sha256:8dd8327c795b3e3f219760fa603dcae1dcc148172290a8ab15158cf85a953413", size = 182252, upload-time = "2025-03-05T20:02:05.29Z" },
    { url = "https://files.pythonhosted.org/packages/d4/78/2d4fed9123e6620cbf1706c0de8a1632e1a28e7774d94346d7de1bba2ca3/websockets-15.0.1-cp311-cp311-musllinux_1_2_aarch64.whl", hash = "sha256:8fdc51055e6ff4adeb88d58a11042ec9a5eae317a0a53d12c062c8a8865909e8", size = 182521, upload-time = "2025-03-05T20:02:07.458Z" },
    { url = "https://files.pythonhosted.org/packages/e7/3b/66d4c1b444dd1a9823c4a81f50231b921bab54eee2f69e70319b4e21f1ca/websockets-15.0.1-cp311-cp311-musllinux_1_2_i686.whl", hash = "sha256:693f0192126df6c2327cce3baa7c06f2a117575e32ab2308f7f8216c29d9e2e3", size = 181958, upload-time = "2025-03-05T20:02:09.842Z" },
    { url = "https://files.pythonhosted.org/packages/08/ff/e9eed2ee5fed6f76fdd6032ca5cd38c57ca9661430bb3d5fb2872dc8703c/websockets-15.0.1-cp311-cp311-musllinux_1_2_x86_64.whl", hash = "sha256:54479983bd5fb469c38f2f5c7e3a24f9a4e70594cd68cd1fa6b9340dadaff7cf", size = 181918, upload-time = "2025-03-05T20:02:11.968Z" },
    { url = "https://files.pythonhosted.org/packages/d8/75/994634a49b7e12532be6a42103597b71098fd25900f7437d6055ed39930a/websockets-15.0.1-cp311-cp311-win32.whl", hash = "sha256:16b6c1b3e57799b9d38427dda63edcbe4926352c47cf88588c0be4ace18dac85", size = 176388, upload-time = "2025-03-05T20:02:13.32Z" },
    { url = "https://files.pythonhosted.org/packages/98/93/e36c73f78400a65f5e236cd376713c34182e6663f6889cd45a4a04d8f203/websockets-15.0.1-cp311-cp311-win_amd64.whl", hash = "sha256:27ccee0071a0e75d22cb35849b1db43f2ecd3e161041ac1ee9d2352ddf72f065", size = 176828, upload-time = "2025-03-05T20:02:14.585Z" },
    { url = "https://files.pythonhosted.org/packages/fa/a8/5b41e0da817d64113292ab1f8247140aac61cbf6cfd085d6a0fa77f4984f/websockets-15.0.1-py3-none-any.whl", hash = "sha256:f7a866fbc1e97b5c617ee4116daaa09b722101d4a3c170c787450ba409f9736f", size = 169743, upload-time = "2025-03-05T20:03:39.41Z" },
]<|MERGE_RESOLUTION|>--- conflicted
+++ resolved
@@ -991,11 +991,8 @@
     { name = "python-dotenv" },
     { name = "pyyaml" },
     { name = "requests" },
-<<<<<<< HEAD
     { name = "ruamel-yaml" },
-=======
     { name = "ripgrepy" },
->>>>>>> fc77cbf2
     { name = "sensai-utils" },
     { name = "types-pyyaml" },
 ]
@@ -1048,11 +1045,8 @@
     { name = "python-dotenv", specifier = ">=1.0.0,<2" },
     { name = "pyyaml", specifier = ">=6.0.2" },
     { name = "requests", specifier = ">=2.32.3,<3" },
-<<<<<<< HEAD
     { name = "ruamel-yaml", specifier = ">=0.18.0" },
-=======
     { name = "ripgrepy", specifier = ">=2.0.0" },
->>>>>>> fc77cbf2
     { name = "ruff", marker = "extra == 'dev'", specifier = ">=0.0.285" },
     { name = "sensai-utils", specifier = ">=1.4.0" },
     { name = "sqlalchemy", marker = "extra == 'agno'", specifier = ">=2.0.40" },
