import json
import logging
import os
<<<<<<< HEAD
from collections.abc import Iterator, Sequence
from contextlib import contextmanager
from dataclasses import asdict, dataclass, field
from difflib import SequenceMatcher
from typing import TYPE_CHECKING, Any, Literal, NamedTuple, Self, Union
=======
import time
from collections.abc import Iterator, Sequence
from contextlib import contextmanager
from copy import copy
from dataclasses import asdict, dataclass
from typing import TYPE_CHECKING, Any, Dict, Self, Tuple
>>>>>>> fc77cbf2

from sensai.util.string import ToStringMixin

from multilspy import SyncLanguageServer
<<<<<<< HEAD
from multilspy.language_server import ReferenceInSymbol as LSPReferenceInSymbol
from multilspy.multilspy_types import Position, SymbolKind, UnifiedSymbolInformation
=======
from multilspy.multilspy_types import Position, SymbolKind, UnifiedSymbolInformation
log = logging.getLogger(__name__)
>>>>>>> fc77cbf2

if TYPE_CHECKING:
    from .agent import SerenaAgent

log = logging.getLogger(__name__)


<<<<<<< HEAD
class LineChange(NamedTuple):
    """Represents a change to a specific line or range of lines."""

    operation: Literal["insert", "delete", "replace"]
    original_start: int
    original_end: int
    modified_start: int
    modified_end: int
    original_lines: list[str]
    modified_lines: list[str]


@dataclass
class CodeDiff:
    """
    Represents the difference between original and modified code.
    Provides object-oriented access to diff information including line numbers.
    """

    relative_path: str
    original_content: str
    modified_content: str
    _line_changes: list[LineChange] = field(init=False)

    def __post_init__(self) -> None:
        """Compute the diff using difflib's SequenceMatcher."""
        original_lines = self.original_content.splitlines(keepends=True)
        modified_lines = self.modified_content.splitlines(keepends=True)

        matcher = SequenceMatcher(None, original_lines, modified_lines)
        self._line_changes = []

        for tag, orig_start, orig_end, mod_start, mod_end in matcher.get_opcodes():
            if tag == "equal":
                continue
            if tag == "insert":
                self._line_changes.append(
                    LineChange(
                        operation="insert",
                        original_start=orig_start,
                        original_end=orig_start,
                        modified_start=mod_start,
                        modified_end=mod_end,
                        original_lines=[],
                        modified_lines=modified_lines[mod_start:mod_end],
                    )
                )
            elif tag == "delete":
                self._line_changes.append(
                    LineChange(
                        operation="delete",
                        original_start=orig_start,
                        original_end=orig_end,
                        modified_start=mod_start,
                        modified_end=mod_start,
                        original_lines=original_lines[orig_start:orig_end],
                        modified_lines=[],
                    )
                )
            elif tag == "replace":
                self._line_changes.append(
                    LineChange(
                        operation="replace",
                        original_start=orig_start,
                        original_end=orig_end,
                        modified_start=mod_start,
                        modified_end=mod_end,
                        original_lines=original_lines[orig_start:orig_end],
                        modified_lines=modified_lines[mod_start:mod_end],
                    )
                )

    @property
    def line_changes(self) -> list[LineChange]:
        """Get all line changes in the diff."""
        return self._line_changes

    @property
    def has_changes(self) -> bool:
        """Check if there are any changes."""
        return len(self._line_changes) > 0

    @property
    def added_lines(self) -> list[tuple[int, str]]:
        """Get all added lines with their line numbers (0-based) in the modified file."""
        result = []
        for change in self._line_changes:
            if change.operation in ("insert", "replace"):
                for i, line in enumerate(change.modified_lines):
                    result.append((change.modified_start + i, line))
        return result

    @property
    def deleted_lines(self) -> list[tuple[int, str]]:
        """Get all deleted lines with their line numbers (0-based) in the original file."""
        result = []
        for change in self._line_changes:
            if change.operation in ("delete", "replace"):
                for i, line in enumerate(change.original_lines):
                    result.append((change.original_start + i, line))
        return result

    @property
    def modified_line_numbers(self) -> list[int]:
        """Get all line numbers (0-based) that were modified in the modified file."""
        line_nums: set[int] = set()
        for change in self._line_changes:
            if change.operation in ("insert", "replace"):
                line_nums.update(range(change.modified_start, change.modified_end))
        return sorted(line_nums)

    @property
    def affected_original_line_numbers(self) -> list[int]:
        """Get all line numbers (0-based) that were affected in the original file."""
        line_nums: set[int] = set()
        for change in self._line_changes:
            if change.operation in ("delete", "replace"):
                line_nums.update(range(change.original_start, change.original_end))
        return sorted(line_nums)

    def get_unified_diff(self, context_lines: int = 3) -> str:
        """Get the unified diff as a string."""
        import difflib

        original_lines = self.original_content.splitlines(keepends=True)
        modified_lines = self.modified_content.splitlines(keepends=True)

        diff = difflib.unified_diff(
            original_lines, modified_lines, fromfile=f"a/{self.relative_path}", tofile=f"b/{self.relative_path}", n=context_lines
        )
        return "".join(diff)

    def get_context_diff(self, context_lines: int = 3) -> str:
        """Get the context diff as a string."""
        import difflib

        original_lines = self.original_content.splitlines(keepends=True)
        modified_lines = self.modified_content.splitlines(keepends=True)

        diff = difflib.context_diff(
            original_lines, modified_lines, fromfile=f"a/{self.relative_path}", tofile=f"b/{self.relative_path}", n=context_lines
        )
        return "".join(diff)


@dataclass
class SymbolLocation:
    """
    Represents the (start) location of a symbol identifier, which, within Serena, uniquely identifies the symbol.
=======
@dataclass
class SymbolLocation:
    """
    Represents the (start) location of a symbol identifier
>>>>>>> fc77cbf2
    """

    relative_path: str | None
    """
    the relative path of the file containing the symbol; if None, the symbol is defined outside of the project's scope
    """
    line: int | None
    """
    the line number in which the symbol identifier is defined (if the symbol is a function, class, etc.);
    may be None for some types of symbols (e.g. SymbolKind.File)
    """
    column: int | None
    """
    the column number in which the symbol identifier is defined (if the symbol is a function, class, etc.);
    may be None for some types of symbols (e.g. SymbolKind.File)
    """

    def __post_init__(self) -> None:
        if self.relative_path is not None:
            self.relative_path = self.relative_path.replace("/", os.path.sep)

    def to_dict(self) -> dict[str, Any]:
        return asdict(self)

    def has_position_in_file(self) -> bool:
        return self.relative_path is not None and self.line is not None and self.column is not None


class Symbol(ToStringMixin):
<<<<<<< HEAD
    _NAME_PATH_SEP = "/"

    @staticmethod
    def match_name_path(
        name_path: str,
        symbol_name_path_parts: list[str],
        substring_matching: bool,
    ) -> bool:
        """
        Checks if a given `name_path` matches a symbol's qualified name parts.
        See docstring of `Symbol.find` for more details.
        """
        assert name_path, "name_path must not be empty"
        assert symbol_name_path_parts, "symbol_name_path_parts must not be empty"
        name_path_sep = Symbol._NAME_PATH_SEP

        is_absolute_pattern = name_path.startswith(name_path_sep)
        pattern_parts = name_path.lstrip(name_path_sep).rstrip(name_path_sep).split(name_path_sep)

        # filtering based on ancestors
        if len(pattern_parts) > len(symbol_name_path_parts):
            # can't possibly match if pattern has more parts than symbol
            return False
        if is_absolute_pattern and len(pattern_parts) != len(symbol_name_path_parts):
            # for absolute patterns, the number of parts must match exactly
            return False
        if symbol_name_path_parts[-len(pattern_parts) : -1] != pattern_parts[:-1]:
            # ancestors must match
            return False

        # matching the last part of the symbol name
        name_to_match = pattern_parts[-1]
        symbol_name = symbol_name_path_parts[-1]
        if substring_matching:
            return name_to_match in symbol_name
        else:
            return name_to_match == symbol_name

    def __init__(self, symbol_root_from_ls: UnifiedSymbolInformation) -> None:
        self.symbol_root = symbol_root_from_ls
=======
    def __init__(self, s: UnifiedSymbolInformation) -> None:
        self.s = s
>>>>>>> fc77cbf2

    def _tostring_includes(self) -> list[str]:
        return []

    def _tostring_additional_entries(self) -> dict[str, Any]:
<<<<<<< HEAD
        return dict(name=self.name, kind=self.kind, num_children=len(self.symbol_root["children"]))

    @property
    def name(self) -> str:
        return self.symbol_root["name"]
=======
        return dict(name=self.name, kind=self.kind, num_children=len(self.s["children"]))

    @property
    def name(self) -> str:
        return self.s["name"]
>>>>>>> fc77cbf2

    @property
    def kind(self) -> str:
        return SymbolKind(self.symbol_kind).name

    @property
    def symbol_kind(self) -> SymbolKind:
<<<<<<< HEAD
        return self.symbol_root["kind"]

    @property
    def relative_path(self) -> str | None:
        location = self.symbol_root.get("location")
        if location:
            return location.get("relativePath")
=======
        return self.s["kind"]

    @property
    def relative_path(self) -> str | None:
        if "location" in self.s and "relativePath" in self.s["location"]:
            return self.s["location"]["relativePath"]
>>>>>>> fc77cbf2
        return None

    @property
    def location(self) -> SymbolLocation:
        """
        :return: the start location of the actual symbol identifier
        """
        return SymbolLocation(relative_path=self.relative_path, line=self.line, column=self.column)

    @property
<<<<<<< HEAD
    def body_start_position(self) -> Position | None:
        location = self.symbol_root.get("location")
        if location:
            range_info = location.get("range")
            if range_info:
                start_pos = range_info.get("start")
                if start_pos:
                    return start_pos
        return None

    @property
    def body_end_position(self) -> Position | None:
        location = self.symbol_root.get("location")
        if location:
            range_info = location.get("range")
            if range_info:
                end_pos = range_info.get("end")
                if end_pos:
                    return end_pos
        return None

    def get_body_line_numbers(self) -> tuple[int | None, int | None]:
        start_pos = self.body_start_position
        end_pos = self.body_end_position
        start_line = start_pos["line"] if start_pos else None
        end_line = end_pos["line"] if end_pos else None
        return start_line, end_line

    @property
    def line(self) -> int | None:
        """
        :return: the line in which the symbol identifier is defined.
        """
        if "selectionRange" in self.symbol_root:
            return self.symbol_root["selectionRange"]["start"]["line"]
=======
    def body_start_position(self) -> Position:
        return self.s["location"]["range"]["start"]

    @property
    def body_end_position(self) -> Position:
        return self.s["location"]["range"]["end"]

    @property
    def line(self) -> int | None:
        if "selectionRange" in self.s:
            return self.s["selectionRange"]["start"]["line"]
>>>>>>> fc77cbf2
        else:
            # line is expected to be undefined for some types of symbols (e.g. SymbolKind.File)
            return None

    @property
    def column(self) -> int | None:
<<<<<<< HEAD
        if "selectionRange" in self.symbol_root:
            return self.symbol_root["selectionRange"]["start"]["character"]
=======
        if "selectionRange" in self.s:
            return self.s["selectionRange"]["start"]["character"]
>>>>>>> fc77cbf2
        else:
            # precise location is expected to be undefined for some types of symbols (e.g. SymbolKind.File)
            return None

    @property
    def body(self) -> str | None:
<<<<<<< HEAD
        return self.symbol_root.get("body")

    def get_name_path(self) -> str:
        """
        Get the name path of the symbol (e.g. "class/method/inner_function").
        """
        return self._NAME_PATH_SEP.join(self.get_name_path_parts())

    def get_name_path_parts(self) -> list[str]:
        """
        Get the parts of the name path of the symbol (e.g. ["class", "method", "inner_function"]).
        """
        ancestors_within_file = list(self.iter_ancestors(up_to_symbol_kind=SymbolKind.File))
        ancestors_within_file.reverse()
        return [a.name for a in ancestors_within_file] + [self.name]

    def iter_children(self) -> Iterator[Self]:
        for c in self.symbol_root["children"]:
            yield self.__class__(c)

    def iter_ancestors(self, up_to_symbol_kind: SymbolKind | None = None) -> Iterator[Self]:
        """
        Iterate over all ancestors of the symbol, starting with the parent and going up to the root or
        the given symbol kind.

        :param up_to_symbol_kind: if provided, iteration will stop *before* the first ancestor of the given kind.
            A typical use case is to pass `SymbolKind.File` or `SymbolKind.Package`.
        """
        parent = self.get_parent()
        if parent is not None:
            if up_to_symbol_kind is None or parent.symbol_kind != up_to_symbol_kind:
                yield parent
                yield from parent.iter_ancestors(up_to_symbol_kind=up_to_symbol_kind)

    def get_parent(self) -> Self | None:
        parent_root = self.symbol_root.get("parent")
        if parent_root is None:
            return None
        return self.__class__(parent_root)

    def find(
        self,
        name_path: str,
        substring_matching: bool = False,
        include_kinds: Sequence[SymbolKind] | None = None,
        exclude_kinds: Sequence[SymbolKind] | None = None,
    ) -> list[Self]:
        """
        Find all symbols within the symbol's subtree that match the given `name_path`.
        The matching behavior is determined by the structure of `name_path`, which can
        either be a simple name (e.g. "method") or a name path like "class/method" (relative name path)
        or "/class/method" (absolute name path).

        Key aspects of the name path matching behavior:
        - Trailing slashes in `name_path` play no role and are ignored.
        - The name of the retrieved symbols will match (either exactly or as a substring)
          the last segment of `name_path`, while other segments will restrict the search to symbols that
          have a desired sequence of ancestors.
        - If there is no starting or intermediate slash in `name_path`, there is no
          restriction on the ancestor symbols. For example, passing `method` will match
          against symbols with name paths like `method`, `class/method`, `class/nested_class/method`, etc.
        - If `name_path` contains a `/` but doesn't start with a `/`, the matching is restricted to symbols
          with the same ancestors as the last segment of `name_path`. For example, passing `class/method` will match against
          `class/method` as well as `nested_class/class/method` but not `method`.
        - If `name_path` starts with a `/`, it will be treated as an absolute name path pattern, meaning
          that the first segment of it must match the first segment of the symbol's name path.
          For example, passing `/class` will match only against top-level symbols like `class` but not against `nested_class/class`.
          Passing `/class/method` will match against `class/method` but not `nested_class/class/method` or `method`.

        :param name_path: the name path to match against
        :param substring_matching: whether to use substring matching (as opposed to exact matching)
            of the last segment of `name_path` against the symbol name.
        :param include_kinds: an optional sequence of ints representing the LSP symbol kind.
            If provided, only symbols of the given kinds will be included in the result.
        :param exclude_kinds: If provided, symbols of the given kinds will be excluded from the result.
        """
        result = []

        def should_include(s: "Symbol") -> bool:
=======
        return self.s.get("body")

    def iter_children(self) -> Iterator["Symbol"]:
        if "children" not in self.s:
            return []

        for c in self.s["children"]:
            yield Symbol(c)

    def find(
        self,
        name: str,
        substring_matching: bool = False,
        include_kinds: Sequence[SymbolKind] | None = None,
        exclude_kinds: Sequence[SymbolKind] | None = None,
    ) -> list["Symbol"]:
        result = []

        def should_include(s: "Symbol") -> bool:
            if not ((substring_matching and name in s.name) or name == s.name):
                return False
>>>>>>> fc77cbf2
            if include_kinds is not None and s.symbol_kind not in include_kinds:
                return False
            if exclude_kinds is not None and s.symbol_kind in exclude_kinds:
                return False
<<<<<<< HEAD
            return Symbol.match_name_path(
                name_path=name_path,
                symbol_name_path_parts=s.get_name_path_parts(),
                substring_matching=substring_matching,
            )
=======
            return True
>>>>>>> fc77cbf2

        def traverse(s: "Symbol") -> None:
            if should_include(s):
                result.append(s)
            for c in s.iter_children():
                traverse(c)

        traverse(self)
        return result

    def to_dict(
        self, kind: bool = False, location: bool = False, depth: int = 0, include_body: bool = False, include_children_body: bool = False
    ) -> dict[str, Any]:
        """
<<<<<<< HEAD
        Converts the symbol to a dictionary.
=======
        Convert the symbol to a dictionary.
>>>>>>> fc77cbf2

        :param kind: whether to include the kind of the symbol
        :param location: whether to include the location of the symbol
        :param depth: the depth of the symbol
        :param include_body: whether to include the body of the top-level symbol.
        :param include_children_body: whether to also include the body of the children.
            Note that the body of the children is part of the body of the parent symbol,
            so there is usually no need to set this to True unless you want process the output
            and pass the children without passing the parent body to the LM.
        :return: a dictionary representation of the symbol
        """
<<<<<<< HEAD
        result: dict[str, Any] = {"name": self.name, "name_path": self.get_name_path()}
=======
        result: dict[str, Any] = {"name": self.name}
>>>>>>> fc77cbf2

        if kind:
            result["kind"] = self.kind

        if location:
            result["location"] = self.location.to_dict()
<<<<<<< HEAD
            body_start_line, body_end_line = self.get_body_line_numbers()
            result["body_location"] = {"start_line": body_start_line, "end_line": body_end_line}
=======
>>>>>>> fc77cbf2

        if include_body:
            if self.body is None:
                log.warning("Requested body for symbol, but it is not present. The symbol might have been loaded with include_body=False.")
            result["body"] = self.body

        def add_children(s: Self) -> list[dict[str, Any]]:
            children = []
            for c in s.iter_children():
                children.append(
                    c.to_dict(
                        kind=kind,
                        location=location,
                        depth=depth - 1,
                        include_body=include_children_body,
                        include_children_body=include_children_body,
                    )
                )
            return children

        if depth > 0:
            result["children"] = add_children(self)

        return result


<<<<<<< HEAD
@dataclass
class ReferenceInSymbol(ToStringMixin):
    """Same as the class of the same name in the language server, but using Serena's Symbol class.
    Be careful to not confuse it with counterpart!
    """

    symbol: Symbol
    line: int
    character: int

    def get_relative_path(self) -> str | None:
        return self.symbol.location.relative_path

    @classmethod
    def from_lsp_reference(cls, reference: LSPReferenceInSymbol) -> Self:
        return cls(symbol=Symbol(reference.symbol), line=reference.line, character=reference.character)


class SymbolManager:
    def __init__(self, lang_server: SyncLanguageServer, agent: Union["SerenaAgent", None] = None) -> None:
        """
        :param lang_server: the language server to use for symbol retrieval as well as editing operations.
        :param agent: the agent to use (only needed for marking files as modified). You can pass None if you don't
            need an agent to be avare of file modifications performed by the symbol manager.
        """
        self.lang_server = lang_server
        self.agent = agent

    def find_by_name(
        self,
        name_path: str,
=======

class SymbolManager:
    def __init__(self, lang_server: SyncLanguageServer, agent: "SerenaAgent") -> None:
        self.lang_server = lang_server
        self.agent = agent

    def _to_symbols(self, items: list[UnifiedSymbolInformation]) -> list[Symbol]:
        return [Symbol(s) for s in items]

    def find_by_name(
        self,
        name: str,
        within_relative_path: str | None = None,
>>>>>>> fc77cbf2
        include_body: bool = False,
        include_kinds: Sequence[SymbolKind] | None = None,
        exclude_kinds: Sequence[SymbolKind] | None = None,
        substring_matching: bool = False,
<<<<<<< HEAD
        within_relative_path: str | None = None,
    ) -> list[Symbol]:
        """
        Find all symbols that match the given name. See docstring of `Symbol.find` for more details.
        The only parameter not mentioned there is `within_relative_path`, which can be used to restrict the search
        to symbols within a specific file or directory.
        """
        symbols: list[Symbol] = []
        symbol_roots = self.lang_server.request_full_symbol_tree(within_relative_path=within_relative_path, include_body=include_body)
        for root in symbol_roots:
            symbols.extend(
                Symbol(root).find(
                    name_path, include_kinds=include_kinds, exclude_kinds=exclude_kinds, substring_matching=substring_matching
                )
            )
=======
    ) -> list[Symbol]:
        """
        Find all symbols that match the given name.

        :param name: the name of the symbol to find
        :param within_relative_path: pass a relative path to only consider symbols within this path.
            If a file is passed, only the symbols within this file will be considered.
            If a directory is passed, all files within this directory will be considered.
            If None, the entire codebase will be considered.
        :param include_body: whether to include the body of all symbols in the result.
            Note: you can filter out the bodies of the children if you set include_children_body=False
            in the to_dict method.
        :param include_kinds: an optional sequence of ints representing the LSP symbol kind.
            If provided, only symbols of the given kinds will be included in the result.
        :param exclude_kinds: If provided, symbols of the given kinds will be excluded from the result.
            Takes precedence over include_kinds.
        :param substring_matching: whether to use substring matching for the symbol name.
            If True, the symbol name will be matched if it contains the given name as a substring.
        :return: a list of symbols that match the given name
        """
        symbols: list[Symbol] = []

        if within_relative_path is not None:
            symbol_roots = self.lang_server.request_full_symbol_tree(within_relative_path=within_relative_path, include_body=include_body)
            for root in symbol_roots:
                symbols.extend(
                    Symbol(root).find(name, include_kinds=include_kinds, exclude_kinds=exclude_kinds, substring_matching=substring_matching)
                )
        else: 
            workspace_symbols = self.lang_server.request_workspace_symbol(name)
            for symbol in workspace_symbols:
                symbol_roots = self.lang_server.request_full_symbol_tree(within_relative_path=symbol["location"]["relativePath"], include_body=include_body)
                for root in symbol_roots:
                    symbols.extend(
                        Symbol(root).find(name, include_kinds=include_kinds, exclude_kinds=exclude_kinds, substring_matching=substring_matching)
                    )

>>>>>>> fc77cbf2
        return symbols

    def get_document_symbols(self, relative_path: str) -> list[Symbol]:
        symbol_dicts, roots = self.lang_server.request_document_symbols(relative_path, include_body=False)
        symbols = [Symbol(s) for s in symbol_dicts]
        return symbols

    def find_by_location(self, location: SymbolLocation) -> Symbol | None:
        if location.relative_path is None:
            return None
        symbol_dicts, roots = self.lang_server.request_document_symbols(location.relative_path, include_body=False)
        for symbol_dict in symbol_dicts:
            symbol = Symbol(symbol_dict)
            if symbol.location == location:
                return symbol
        return None

    def find_referencing_symbols(
        self,
<<<<<<< HEAD
        name_path: str,
        relative_file_path: str,
        include_body: bool = False,
        include_kinds: Sequence[SymbolKind] | None = None,
        exclude_kinds: Sequence[SymbolKind] | None = None,
    ) -> list[ReferenceInSymbol]:
        """
        Find all symbols that reference the symbol with the given name.
        If multiple symbols fit the name (e.g. for variables that are overwritten), will use the first one.

        :param name_path: the name path of the symbol to find
        :param relative_file_path: the relative path of the file in which the referenced symbol is defined.
        :param include_body: whether to include the body of all symbols in the result.
            Not recommended, as the referencing symbols will often be files, and thus the bodies will be very long.
        :param include_kinds: which kinds of symbols to include in the result.
        :param exclude_kinds: which kinds of symbols to exclude from the result.
        """
        symbol_candidates = self.find_by_name(name_path, substring_matching=False, within_relative_path=relative_file_path)
        if len(symbol_candidates) == 0:
            log.warning(f"No symbol with name {name_path} found in file {relative_file_path}")
            return []
        if len(symbol_candidates) > 1:
            log.error(
                f"Found {len(symbol_candidates)} symbols with name {name_path} in file {relative_file_path}."
                f"May be an overwritten variable, in which case you can ignore this error. Proceeding with the first one. "
                f"Found symbols for {name_path=} in {relative_file_path=}: \n"
                f"{json.dumps([s.location.to_dict() for s in symbol_candidates], indent=2)}"
            )
        symbol = symbol_candidates[0]
        return self.find_referencing_symbols_by_location(
            symbol.location, include_body=include_body, include_kinds=include_kinds, exclude_kinds=exclude_kinds
        )

    def find_referencing_symbols_by_location(
        self,
=======
>>>>>>> fc77cbf2
        symbol_location: SymbolLocation,
        include_body: bool = False,
        include_kinds: Sequence[SymbolKind] | None = None,
        exclude_kinds: Sequence[SymbolKind] | None = None,
<<<<<<< HEAD
    ) -> list[ReferenceInSymbol]:
        """
        Find all symbols that reference the symbol at the given location.

        :param symbol_location: the location of the symbol for which to find references.
            Does not need to include an end_line, as it is unused in the search.
        :param include_body: whether to include the body of all symbols in the result.
            Not recommended, as the referencing symbols will often be files, and thus the bodies will be very long.
=======
    ) -> list[Symbol]:
        """
        Find all symbols that reference the symbol at the given location.

        :param symbol_location: the location of the symbol for which to find references
        :param include_body: whether to include the body of all symbols in the result.
>>>>>>> fc77cbf2
            Note: you can filter out the bodies of the children if you set include_children_body=False
            in the to_dict method.
        :param include_kinds: an optional sequence of ints representing the LSP symbol kind.
            If provided, only symbols of the given kinds will be included in the result.
        :param exclude_kinds: If provided, symbols of the given kinds will be excluded from the result.
            Takes precedence over include_kinds.
        :return: a list of symbols that reference the given symbol
        """
        if not symbol_location.has_position_in_file():
            raise ValueError("Symbol location does not contain a valid position in a file")
        assert symbol_location.relative_path is not None
        assert symbol_location.line is not None
        assert symbol_location.column is not None
<<<<<<< HEAD
        references = self.lang_server.request_referencing_symbols(
=======
        symbol_dicts = self.lang_server.request_referencing_symbols(
>>>>>>> fc77cbf2
            relative_file_path=symbol_location.relative_path,
            line=symbol_location.line,
            column=symbol_location.column,
            include_imports=False,
            include_self=False,
            include_body=include_body,
<<<<<<< HEAD
            include_file_symbols=True,
        )

        if include_kinds is not None:
            references = [s for s in references if s.symbol["kind"] in include_kinds]

        if exclude_kinds is not None:
            references = [s for s in references if s.symbol["kind"] not in exclude_kinds]

        return [ReferenceInSymbol.from_lsp_reference(r) for r in references]
=======
        )

        if include_kinds is not None:
            symbol_dicts = [s for s in symbol_dicts if s["kind"] in include_kinds]

        if exclude_kinds is not None:
            symbol_dicts = [s for s in symbol_dicts if s["kind"] not in exclude_kinds]

        return self._to_symbols(symbol_dicts)
>>>>>>> fc77cbf2

    @contextmanager
    def _edited_file(self, relative_path: str) -> Iterator[None]:
        with self.lang_server.open_file(relative_path) as file_buffer:
            yield
            root_path = self.lang_server.language_server.repository_root_path
            abs_path = os.path.join(root_path, relative_path)
<<<<<<< HEAD
            with open(abs_path, "w", encoding="utf-8") as f:
                f.write(file_buffer.contents)
            if self.agent is not None:
                self.agent.mark_file_modified(relative_path)

    @contextmanager
    def _edited_symbol_location(self, location: SymbolLocation) -> Iterator[Symbol]:
        """
        Context manager for locating and editing a symbol in a file.
        """
=======
            with open(abs_path, "w") as f:
                f.write(file_buffer.contents)
            self.agent.mark_file_modified(relative_path)

    @contextmanager
    def _edited_symbol_location(self, location: SymbolLocation) -> Iterator[Symbol]:
>>>>>>> fc77cbf2
        symbol = self.find_by_location(location)
        if symbol is None:
            raise ValueError("Symbol not found/has no defined location within a file")
        assert location.relative_path is not None
        with self._edited_file(location.relative_path):
            yield symbol

<<<<<<< HEAD
    def _get_code_file_content(self, relative_path: str) -> str:
        """Get the content of a file using the language server."""
        return self.lang_server.language_server.retrieve_full_file_content(relative_path)

    def replace_body(self, name_path: str, relative_file_path: str, body: str, *, use_same_indentation: bool = True) -> None:
        """
        Replace the body of the symbol with the given name_path in the given file.

        :param name_path: the name path of the symbol to replace.
        :param relative_file_path: the relative path of the file in which the symbol is defined.
        :param body: the new body
        :param use_same_indentation: whether to use the same indentation as the original body. This means that
            the user doesn't have to provide the correct indentation, but can just write the body.
        """
        symbol_candidates = self.find_by_name(name_path, within_relative_path=relative_file_path)
        if len(symbol_candidates) == 0:
            raise ValueError(f"No symbol with name {name_path} found in file {relative_file_path}")
        if len(symbol_candidates) > 1:
            raise ValueError(
                f"Found multiple {len(symbol_candidates)} symbols with name {name_path} in file {relative_file_path}. "
                "Will not replace the body of any of them, but you can use `replace_body_at_location`, the replace lines tool or other editing "
                "tools to perform your edits. Their locations are: \n "
                + json.dumps([s.location.to_dict() for s in symbol_candidates], indent=2)
            )
        symbol = symbol_candidates[0]
        return self.replace_body_at_location(symbol.location, body, use_same_indentation=use_same_indentation)

    def replace_body_at_location(self, location: SymbolLocation, body: str, *, use_same_indentation: bool = True) -> None:
        """
        Replace the body of the symbol at the given location with the given body

        :param location: the location of the symbol to replace.
        :param body: the new body
        :param use_same_indentation: whether to use the same indentation as the original body. This means that
            the user doesn't have to provide the correct indentation, but can just write the body.
        """
        with self._edited_symbol_location(location) as symbol:
            assert location.relative_path is not None
            start_pos = symbol.body_start_position
            end_pos = symbol.body_end_position
            if start_pos is None or end_pos is None:
                raise ValueError(f"Symbol at {location} does not have a defined body range.")
            start_line, start_col = start_pos["line"], start_pos["character"]
            if use_same_indentation:
                indent = " " * start_col
                body_lines = body.splitlines()
                body = body_lines[0] + "\n" + "\n".join(indent + line for line in body_lines[1:])

            # make sure body always ends with at least one newline
            if not body.endswith("\n"):
                body += "\n"
            self.lang_server.delete_text_between_positions(location.relative_path, start_pos, end_pos)
            self.lang_server.insert_text_at_position(location.relative_path, start_line, start_col, body)

    def insert_after_symbol(
        self,
        name_path: str,
        relative_file_path: str,
        body: str,
        *,
        use_same_indentation: bool = True,
        at_new_line: bool = True,
    ) -> None:
        """
        Inserts content after the symbol with the given name in the given file.
        """
        symbol_candidates = self.find_by_name(name_path, within_relative_path=relative_file_path)
        if len(symbol_candidates) == 0:
            raise ValueError(f"No symbol with name {name_path} found in file {relative_file_path}")
        if len(symbol_candidates) > 1:
            raise ValueError(
                f"Found multiple {len(symbol_candidates)} symbols with name {name_path} in file {relative_file_path}. "
                f"May be an overwritten variable, in which case you can ignore this error. Proceeding with the last one. "
                f"Found symbols at locations: \n" + json.dumps([s.location.to_dict() for s in symbol_candidates], indent=2)
            )
        symbol = symbol_candidates[-1]
        return self.insert_after_symbol_at_location(
            symbol.location, body, at_new_line=at_new_line, use_same_indentation=use_same_indentation
        )

    def insert_after_symbol_at_location(
        self, location: SymbolLocation, body: str, *, at_new_line: bool = True, use_same_indentation: bool = True
    ) -> None:
=======
    def replace_body(self, location: SymbolLocation, body: str) -> None:
        """
        Replace the body of the symbol at the given location with the given body

        :param location: the location of the symbol to replace
        :param body: the new body
        """
        # make sure body always ends with at least one newline
        if not body.endswith("\n"):
            body += "\n"
        with self._edited_symbol_location(location) as symbol:
            assert location.relative_path is not None
            self.lang_server.delete_text_between_positions(location.relative_path, symbol.body_start_position, symbol.body_end_position)
            self.lang_server.insert_text_at_position(
                location.relative_path, symbol.body_start_position["line"], symbol.body_start_position["character"], body
            )

    def insert_after(self, location: SymbolLocation, body: str) -> None:
>>>>>>> fc77cbf2
        """
        Appends content after the given symbol

        :param location: the location of the symbol after which to add new lines
        :param body: the body of the entity to append
        """
        # make sure body always ends with at least one newline
        if not body.endswith("\n"):
            body += "\n"
<<<<<<< HEAD

        assert location.relative_path is not None

        # Find the symbol to get its end position
        symbol = self.find_by_location(location)
        if symbol is None:
            raise ValueError("Symbol not found/has no defined location within a file")

        pos = symbol.body_end_position
        if pos is None:
            raise ValueError(f"Symbol at {location} does not have a defined end position.")

        line, col = pos["line"], pos["character"]
        if at_new_line:
            line += 1
            col = 0
            if not body.startswith("\n"):
                body = "\n" + body
        if use_same_indentation:
            symbol_start_pos = symbol.body_start_position
            assert symbol_start_pos is not None, f"Symbol at {location=} does not have a defined start position."
            symbol_identifier_col = symbol_start_pos["character"]
            indent = " " * (symbol_identifier_col)
            body = "\n".join(indent + line for line in body.splitlines())
            # IMPORTANT: without this, the insertion does the wrong thing. See implementation of insert_text_at_position in TextUtils,
            # it is somewhat counterintuitive (never inserts whitespace)
            # I am not 100% sure whether col=0 is always the best choice here.
            #
            # Without col=0, inserting after dataclass_instance in variables.py:
            # > dataclass_instance = VariableDataclass(id=1, name="Test")
            # > test test
            # > dataclass_instancetest test
            # > second line
            # > .status = "active"  # Reassign dataclass field
            #
            # With col=0:
            # > dataclass_instance = VariableDataclass(id=1, name="Test")
            # > test test
            # > second line
            # > dataclass_instance.status = "active"  # Reassign dataclass field
            col = 0

        with self._edited_symbol_location(location):
            self.lang_server.insert_text_at_position(location.relative_path, line=line, column=col, text_to_be_inserted=body)

    def insert_before_symbol(
        self,
        name_path: str,
        relative_file_path: str,
        body: str,
        *,
        at_new_line: bool = True,
        use_same_indentation: bool = True,
    ) -> None:
        """
        Inserts content before the symbol with the given name in the given file.
        """
        symbol_candidates = self.find_by_name(name_path, within_relative_path=relative_file_path)
        if len(symbol_candidates) == 0:
            raise ValueError(f"No symbol with name {name_path} found in file {relative_file_path}")
        if len(symbol_candidates) > 1:
            raise ValueError(
                f"Found multiple {len(symbol_candidates)} symbols with name {name_path} in file {relative_file_path}. "
                f"May be an overwritten variable, in which case you can ignore this error. Proceeding with the first one. "
                f"Found symbols at locations: \n" + json.dumps([s.location.to_dict() for s in symbol_candidates], indent=2)
            )
        symbol = symbol_candidates[0]
        self.insert_before_symbol_at_location(symbol.location, body, at_new_line=at_new_line, use_same_indentation=use_same_indentation)

    def insert_before_symbol_at_location(
        self, location: SymbolLocation, body: str, *, at_new_line: bool = True, use_same_indentation: bool = True
    ) -> None:
=======
        with self._edited_symbol_location(location) as symbol:
            pos = symbol.body_end_position
            assert location.relative_path is not None
            self.lang_server.insert_text_at_position(location.relative_path, pos["line"], pos["character"], body)

    def insert_before(self, location: SymbolLocation, body: str) -> None:
>>>>>>> fc77cbf2
        """
        Inserts content before the given symbol

        :param location: the location of the symbol before which to add new lines
        :param body: the body of the entity to insert
        """
<<<<<<< HEAD
        with self._edited_symbol_location(location) as symbol:
            symbol_start_pos = symbol.body_start_position
            if symbol_start_pos is None:
                raise ValueError(f"Symbol at {location} does not have a defined start position.")
            line = symbol_start_pos["line"]
            col = symbol_start_pos["character"]
            if use_same_indentation:
                indent = " " * (col)
                body = "\n".join(indent + line for line in body.splitlines())

            # similar problems as in insert_after_symbol_at_location, see comment there
            if at_new_line:
                col = 0
                line -= 1
                if not body.endswith("\n"):
                    body += "\n"
            assert location.relative_path is not None

            self.lang_server.insert_text_at_position(location.relative_path, line=line, column=col, text_to_be_inserted=body)
=======
        # make sure body always ends with at least one newline
        if not body.endswith("\n"):
            body += "\n"
        with self._edited_symbol_location(location) as symbol:
            pos = copy(symbol.body_start_position)
            assert location.relative_path is not None
            self.lang_server.insert_text_at_position(location.relative_path, pos["line"], pos["character"], body)
>>>>>>> fc77cbf2

    def insert_at_line(self, relative_path: str, line: int, content: str) -> None:
        """
        Inserts content at the given line in the given file.

        :param line: the 0-based index of the line to insert content at
        :param content: the content to insert
        """
        with self._edited_file(relative_path):
            self.lang_server.insert_text_at_position(relative_path, line, 0, content)

    def delete_lines(self, relative_path: str, start_line: int, end_line: int) -> None:
        """
        Deletes lines in the given file.

        :param start_line: the 0-based index of the first line to delete (inclusive)
        :param end_line: the 0-based index of the last line to delete (inclusive)
        """
<<<<<<< HEAD
        start_col = 0
        end_line_for_delete = end_line + 1
        end_col = 0
        with self._edited_file(relative_path):
            start_pos = Position(line=start_line, character=start_col)
            end_pos = Position(line=end_line_for_delete, character=end_col)
            self.lang_server.delete_text_between_positions(relative_path, start_pos, end_pos)

    def delete_symbol_at_location(self, location: SymbolLocation) -> None:
        """
        Deletes the symbol at the given location.
        """
        with self._edited_symbol_location(location) as symbol:
            assert location.relative_path is not None
            assert symbol.body_start_position is not None
            assert symbol.body_end_position is not None
            self.lang_server.delete_text_between_positions(location.relative_path, symbol.body_start_position, symbol.body_end_position)

    def delete_symbol(self, name_path: str, relative_file_path: str) -> None:
        """
        Deletes the symbol with the given name in the given file.
        """
        symbol_candidates = self.find_by_name(name_path, within_relative_path=relative_file_path)
        if len(symbol_candidates) == 0:
            raise ValueError(f"No symbol with name {name_path} found in file {relative_file_path}")
        if len(symbol_candidates) > 1:
            raise ValueError(
                f"Found multiple {len(symbol_candidates)} symbols with name {name_path} in file {relative_file_path}. "
                "Will not delete any of them, but you can use `delete_symbol_at_location` or a corresponding tool to perform your edits. "
                "Their locations are: \n " + json.dumps([s.location.to_dict() for s in symbol_candidates], indent=2)
            )
        symbol = symbol_candidates[0]
        self.delete_symbol_at_location(symbol.location)
=======
        with self._edited_file(relative_path):
            start_pos = Position(line=start_line, character=0)
            end_pos = Position(line=end_line + 1, character=0)
            self.lang_server.delete_text_between_positions(relative_path, start_pos, end_pos)
>>>>>>> fc77cbf2
<|MERGE_RESOLUTION|>--- conflicted
+++ resolved
@@ -1,31 +1,19 @@
 import json
 import logging
 import os
-<<<<<<< HEAD
+import time
 from collections.abc import Iterator, Sequence
 from contextlib import contextmanager
 from dataclasses import asdict, dataclass, field
 from difflib import SequenceMatcher
-from typing import TYPE_CHECKING, Any, Literal, NamedTuple, Self, Union
-=======
-import time
-from collections.abc import Iterator, Sequence
-from contextlib import contextmanager
-from copy import copy
-from dataclasses import asdict, dataclass
-from typing import TYPE_CHECKING, Any, Dict, Self, Tuple
->>>>>>> fc77cbf2
+from typing import TYPE_CHECKING, Any, Literal, NamedTuple, Dict, Self, Union, Tuple
 
 from sensai.util.string import ToStringMixin
 
 from multilspy import SyncLanguageServer
-<<<<<<< HEAD
 from multilspy.language_server import ReferenceInSymbol as LSPReferenceInSymbol
 from multilspy.multilspy_types import Position, SymbolKind, UnifiedSymbolInformation
-=======
-from multilspy.multilspy_types import Position, SymbolKind, UnifiedSymbolInformation
 log = logging.getLogger(__name__)
->>>>>>> fc77cbf2
 
 if TYPE_CHECKING:
     from .agent import SerenaAgent
@@ -33,7 +21,6 @@
 log = logging.getLogger(__name__)
 
 
-<<<<<<< HEAD
 class LineChange(NamedTuple):
     """Represents a change to a specific line or range of lines."""
 
@@ -183,12 +170,6 @@
 class SymbolLocation:
     """
     Represents the (start) location of a symbol identifier, which, within Serena, uniquely identifies the symbol.
-=======
-@dataclass
-class SymbolLocation:
-    """
-    Represents the (start) location of a symbol identifier
->>>>>>> fc77cbf2
     """
 
     relative_path: str | None
@@ -218,7 +199,6 @@
 
 
 class Symbol(ToStringMixin):
-<<<<<<< HEAD
     _NAME_PATH_SEP = "/"
 
     @staticmethod
@@ -259,28 +239,16 @@
 
     def __init__(self, symbol_root_from_ls: UnifiedSymbolInformation) -> None:
         self.symbol_root = symbol_root_from_ls
-=======
-    def __init__(self, s: UnifiedSymbolInformation) -> None:
-        self.s = s
->>>>>>> fc77cbf2
 
     def _tostring_includes(self) -> list[str]:
         return []
 
     def _tostring_additional_entries(self) -> dict[str, Any]:
-<<<<<<< HEAD
         return dict(name=self.name, kind=self.kind, num_children=len(self.symbol_root["children"]))
 
     @property
     def name(self) -> str:
         return self.symbol_root["name"]
-=======
-        return dict(name=self.name, kind=self.kind, num_children=len(self.s["children"]))
-
-    @property
-    def name(self) -> str:
-        return self.s["name"]
->>>>>>> fc77cbf2
 
     @property
     def kind(self) -> str:
@@ -288,7 +256,6 @@
 
     @property
     def symbol_kind(self) -> SymbolKind:
-<<<<<<< HEAD
         return self.symbol_root["kind"]
 
     @property
@@ -296,14 +263,6 @@
         location = self.symbol_root.get("location")
         if location:
             return location.get("relativePath")
-=======
-        return self.s["kind"]
-
-    @property
-    def relative_path(self) -> str | None:
-        if "location" in self.s and "relativePath" in self.s["location"]:
-            return self.s["location"]["relativePath"]
->>>>>>> fc77cbf2
         return None
 
     @property
@@ -314,7 +273,6 @@
         return SymbolLocation(relative_path=self.relative_path, line=self.line, column=self.column)
 
     @property
-<<<<<<< HEAD
     def body_start_position(self) -> Position | None:
         location = self.symbol_root.get("location")
         if location:
@@ -350,39 +308,20 @@
         """
         if "selectionRange" in self.symbol_root:
             return self.symbol_root["selectionRange"]["start"]["line"]
-=======
-    def body_start_position(self) -> Position:
-        return self.s["location"]["range"]["start"]
-
-    @property
-    def body_end_position(self) -> Position:
-        return self.s["location"]["range"]["end"]
-
-    @property
-    def line(self) -> int | None:
-        if "selectionRange" in self.s:
-            return self.s["selectionRange"]["start"]["line"]
->>>>>>> fc77cbf2
         else:
             # line is expected to be undefined for some types of symbols (e.g. SymbolKind.File)
             return None
 
     @property
     def column(self) -> int | None:
-<<<<<<< HEAD
         if "selectionRange" in self.symbol_root:
             return self.symbol_root["selectionRange"]["start"]["character"]
-=======
-        if "selectionRange" in self.s:
-            return self.s["selectionRange"]["start"]["character"]
->>>>>>> fc77cbf2
         else:
             # precise location is expected to be undefined for some types of symbols (e.g. SymbolKind.File)
             return None
 
     @property
     def body(self) -> str | None:
-<<<<<<< HEAD
         return self.symbol_root.get("body")
 
     def get_name_path(self) -> str:
@@ -462,42 +401,15 @@
         result = []
 
         def should_include(s: "Symbol") -> bool:
-=======
-        return self.s.get("body")
-
-    def iter_children(self) -> Iterator["Symbol"]:
-        if "children" not in self.s:
-            return []
-
-        for c in self.s["children"]:
-            yield Symbol(c)
-
-    def find(
-        self,
-        name: str,
-        substring_matching: bool = False,
-        include_kinds: Sequence[SymbolKind] | None = None,
-        exclude_kinds: Sequence[SymbolKind] | None = None,
-    ) -> list["Symbol"]:
-        result = []
-
-        def should_include(s: "Symbol") -> bool:
-            if not ((substring_matching and name in s.name) or name == s.name):
-                return False
->>>>>>> fc77cbf2
             if include_kinds is not None and s.symbol_kind not in include_kinds:
                 return False
             if exclude_kinds is not None and s.symbol_kind in exclude_kinds:
                 return False
-<<<<<<< HEAD
             return Symbol.match_name_path(
                 name_path=name_path,
                 symbol_name_path_parts=s.get_name_path_parts(),
                 substring_matching=substring_matching,
             )
-=======
-            return True
->>>>>>> fc77cbf2
 
         def traverse(s: "Symbol") -> None:
             if should_include(s):
@@ -512,11 +424,7 @@
         self, kind: bool = False, location: bool = False, depth: int = 0, include_body: bool = False, include_children_body: bool = False
     ) -> dict[str, Any]:
         """
-<<<<<<< HEAD
         Converts the symbol to a dictionary.
-=======
-        Convert the symbol to a dictionary.
->>>>>>> fc77cbf2
 
         :param kind: whether to include the kind of the symbol
         :param location: whether to include the location of the symbol
@@ -528,22 +436,15 @@
             and pass the children without passing the parent body to the LM.
         :return: a dictionary representation of the symbol
         """
-<<<<<<< HEAD
         result: dict[str, Any] = {"name": self.name, "name_path": self.get_name_path()}
-=======
-        result: dict[str, Any] = {"name": self.name}
->>>>>>> fc77cbf2
 
         if kind:
             result["kind"] = self.kind
 
         if location:
             result["location"] = self.location.to_dict()
-<<<<<<< HEAD
             body_start_line, body_end_line = self.get_body_line_numbers()
             result["body_location"] = {"start_line": body_start_line, "end_line": body_end_line}
-=======
->>>>>>> fc77cbf2
 
         if include_body:
             if self.body is None:
@@ -570,7 +471,6 @@
         return result
 
 
-<<<<<<< HEAD
 @dataclass
 class ReferenceInSymbol(ToStringMixin):
     """Same as the class of the same name in the language server, but using Serena's Symbol class.
@@ -602,26 +502,10 @@
     def find_by_name(
         self,
         name_path: str,
-=======
-
-class SymbolManager:
-    def __init__(self, lang_server: SyncLanguageServer, agent: "SerenaAgent") -> None:
-        self.lang_server = lang_server
-        self.agent = agent
-
-    def _to_symbols(self, items: list[UnifiedSymbolInformation]) -> list[Symbol]:
-        return [Symbol(s) for s in items]
-
-    def find_by_name(
-        self,
-        name: str,
-        within_relative_path: str | None = None,
->>>>>>> fc77cbf2
         include_body: bool = False,
         include_kinds: Sequence[SymbolKind] | None = None,
         exclude_kinds: Sequence[SymbolKind] | None = None,
         substring_matching: bool = False,
-<<<<<<< HEAD
         within_relative_path: str | None = None,
     ) -> list[Symbol]:
         """
@@ -637,45 +521,6 @@
                     name_path, include_kinds=include_kinds, exclude_kinds=exclude_kinds, substring_matching=substring_matching
                 )
             )
-=======
-    ) -> list[Symbol]:
-        """
-        Find all symbols that match the given name.
-
-        :param name: the name of the symbol to find
-        :param within_relative_path: pass a relative path to only consider symbols within this path.
-            If a file is passed, only the symbols within this file will be considered.
-            If a directory is passed, all files within this directory will be considered.
-            If None, the entire codebase will be considered.
-        :param include_body: whether to include the body of all symbols in the result.
-            Note: you can filter out the bodies of the children if you set include_children_body=False
-            in the to_dict method.
-        :param include_kinds: an optional sequence of ints representing the LSP symbol kind.
-            If provided, only symbols of the given kinds will be included in the result.
-        :param exclude_kinds: If provided, symbols of the given kinds will be excluded from the result.
-            Takes precedence over include_kinds.
-        :param substring_matching: whether to use substring matching for the symbol name.
-            If True, the symbol name will be matched if it contains the given name as a substring.
-        :return: a list of symbols that match the given name
-        """
-        symbols: list[Symbol] = []
-
-        if within_relative_path is not None:
-            symbol_roots = self.lang_server.request_full_symbol_tree(within_relative_path=within_relative_path, include_body=include_body)
-            for root in symbol_roots:
-                symbols.extend(
-                    Symbol(root).find(name, include_kinds=include_kinds, exclude_kinds=exclude_kinds, substring_matching=substring_matching)
-                )
-        else: 
-            workspace_symbols = self.lang_server.request_workspace_symbol(name)
-            for symbol in workspace_symbols:
-                symbol_roots = self.lang_server.request_full_symbol_tree(within_relative_path=symbol["location"]["relativePath"], include_body=include_body)
-                for root in symbol_roots:
-                    symbols.extend(
-                        Symbol(root).find(name, include_kinds=include_kinds, exclude_kinds=exclude_kinds, substring_matching=substring_matching)
-                    )
-
->>>>>>> fc77cbf2
         return symbols
 
     def get_document_symbols(self, relative_path: str) -> list[Symbol]:
@@ -695,7 +540,6 @@
 
     def find_referencing_symbols(
         self,
-<<<<<<< HEAD
         name_path: str,
         relative_file_path: str,
         include_body: bool = False,
@@ -731,13 +575,10 @@
 
     def find_referencing_symbols_by_location(
         self,
-=======
->>>>>>> fc77cbf2
         symbol_location: SymbolLocation,
         include_body: bool = False,
         include_kinds: Sequence[SymbolKind] | None = None,
         exclude_kinds: Sequence[SymbolKind] | None = None,
-<<<<<<< HEAD
     ) -> list[ReferenceInSymbol]:
         """
         Find all symbols that reference the symbol at the given location.
@@ -746,14 +587,6 @@
             Does not need to include an end_line, as it is unused in the search.
         :param include_body: whether to include the body of all symbols in the result.
             Not recommended, as the referencing symbols will often be files, and thus the bodies will be very long.
-=======
-    ) -> list[Symbol]:
-        """
-        Find all symbols that reference the symbol at the given location.
-
-        :param symbol_location: the location of the symbol for which to find references
-        :param include_body: whether to include the body of all symbols in the result.
->>>>>>> fc77cbf2
             Note: you can filter out the bodies of the children if you set include_children_body=False
             in the to_dict method.
         :param include_kinds: an optional sequence of ints representing the LSP symbol kind.
@@ -767,18 +600,13 @@
         assert symbol_location.relative_path is not None
         assert symbol_location.line is not None
         assert symbol_location.column is not None
-<<<<<<< HEAD
         references = self.lang_server.request_referencing_symbols(
-=======
-        symbol_dicts = self.lang_server.request_referencing_symbols(
->>>>>>> fc77cbf2
             relative_file_path=symbol_location.relative_path,
             line=symbol_location.line,
             column=symbol_location.column,
             include_imports=False,
             include_self=False,
             include_body=include_body,
-<<<<<<< HEAD
             include_file_symbols=True,
         )
 
@@ -789,17 +617,6 @@
             references = [s for s in references if s.symbol["kind"] not in exclude_kinds]
 
         return [ReferenceInSymbol.from_lsp_reference(r) for r in references]
-=======
-        )
-
-        if include_kinds is not None:
-            symbol_dicts = [s for s in symbol_dicts if s["kind"] in include_kinds]
-
-        if exclude_kinds is not None:
-            symbol_dicts = [s for s in symbol_dicts if s["kind"] not in exclude_kinds]
-
-        return self._to_symbols(symbol_dicts)
->>>>>>> fc77cbf2
 
     @contextmanager
     def _edited_file(self, relative_path: str) -> Iterator[None]:
@@ -807,7 +624,6 @@
             yield
             root_path = self.lang_server.language_server.repository_root_path
             abs_path = os.path.join(root_path, relative_path)
-<<<<<<< HEAD
             with open(abs_path, "w", encoding="utf-8") as f:
                 f.write(file_buffer.contents)
             if self.agent is not None:
@@ -818,14 +634,6 @@
         """
         Context manager for locating and editing a symbol in a file.
         """
-=======
-            with open(abs_path, "w") as f:
-                f.write(file_buffer.contents)
-            self.agent.mark_file_modified(relative_path)
-
-    @contextmanager
-    def _edited_symbol_location(self, location: SymbolLocation) -> Iterator[Symbol]:
->>>>>>> fc77cbf2
         symbol = self.find_by_location(location)
         if symbol is None:
             raise ValueError("Symbol not found/has no defined location within a file")
@@ -833,7 +641,6 @@
         with self._edited_file(location.relative_path):
             yield symbol
 
-<<<<<<< HEAD
     def _get_code_file_content(self, relative_path: str) -> str:
         """Get the content of a file using the language server."""
         return self.lang_server.language_server.retrieve_full_file_content(relative_path)
@@ -917,36 +724,15 @@
     def insert_after_symbol_at_location(
         self, location: SymbolLocation, body: str, *, at_new_line: bool = True, use_same_indentation: bool = True
     ) -> None:
-=======
-    def replace_body(self, location: SymbolLocation, body: str) -> None:
-        """
-        Replace the body of the symbol at the given location with the given body
-
-        :param location: the location of the symbol to replace
-        :param body: the new body
+        """
+        Appends content after the given symbol
+
+        :param location: the location of the symbol after which to add new lines
+        :param body: the body of the entity to append
         """
         # make sure body always ends with at least one newline
         if not body.endswith("\n"):
             body += "\n"
-        with self._edited_symbol_location(location) as symbol:
-            assert location.relative_path is not None
-            self.lang_server.delete_text_between_positions(location.relative_path, symbol.body_start_position, symbol.body_end_position)
-            self.lang_server.insert_text_at_position(
-                location.relative_path, symbol.body_start_position["line"], symbol.body_start_position["character"], body
-            )
-
-    def insert_after(self, location: SymbolLocation, body: str) -> None:
->>>>>>> fc77cbf2
-        """
-        Appends content after the given symbol
-
-        :param location: the location of the symbol after which to add new lines
-        :param body: the body of the entity to append
-        """
-        # make sure body always ends with at least one newline
-        if not body.endswith("\n"):
-            body += "\n"
-<<<<<<< HEAD
 
         assert location.relative_path is not None
 
@@ -1019,21 +805,12 @@
     def insert_before_symbol_at_location(
         self, location: SymbolLocation, body: str, *, at_new_line: bool = True, use_same_indentation: bool = True
     ) -> None:
-=======
-        with self._edited_symbol_location(location) as symbol:
-            pos = symbol.body_end_position
-            assert location.relative_path is not None
-            self.lang_server.insert_text_at_position(location.relative_path, pos["line"], pos["character"], body)
-
-    def insert_before(self, location: SymbolLocation, body: str) -> None:
->>>>>>> fc77cbf2
         """
         Inserts content before the given symbol
 
         :param location: the location of the symbol before which to add new lines
         :param body: the body of the entity to insert
         """
-<<<<<<< HEAD
         with self._edited_symbol_location(location) as symbol:
             symbol_start_pos = symbol.body_start_position
             if symbol_start_pos is None:
@@ -1053,15 +830,6 @@
             assert location.relative_path is not None
 
             self.lang_server.insert_text_at_position(location.relative_path, line=line, column=col, text_to_be_inserted=body)
-=======
-        # make sure body always ends with at least one newline
-        if not body.endswith("\n"):
-            body += "\n"
-        with self._edited_symbol_location(location) as symbol:
-            pos = copy(symbol.body_start_position)
-            assert location.relative_path is not None
-            self.lang_server.insert_text_at_position(location.relative_path, pos["line"], pos["character"], body)
->>>>>>> fc77cbf2
 
     def insert_at_line(self, relative_path: str, line: int, content: str) -> None:
         """
@@ -1080,7 +848,6 @@
         :param start_line: the 0-based index of the first line to delete (inclusive)
         :param end_line: the 0-based index of the last line to delete (inclusive)
         """
-<<<<<<< HEAD
         start_col = 0
         end_line_for_delete = end_line + 1
         end_col = 0
@@ -1113,10 +880,4 @@
                 "Their locations are: \n " + json.dumps([s.location.to_dict() for s in symbol_candidates], indent=2)
             )
         symbol = symbol_candidates[0]
-        self.delete_symbol_at_location(symbol.location)
-=======
-        with self._edited_file(relative_path):
-            start_pos = Position(line=start_line, character=0)
-            end_pos = Position(line=end_line + 1, character=0)
-            self.lang_server.delete_text_between_positions(relative_path, start_pos, end_pos)
->>>>>>> fc77cbf2
+        self.delete_symbol_at_location(symbol.location)