--- conflicted
+++ resolved
@@ -67,11 +67,7 @@
             case self.DART:
                 return FilenameMatcher("*.dart")
             case self.PHP:
-<<<<<<< HEAD
-                return FilenameMatcher("*.php")
-=======
                 return FilenameMatcher("*.php", "*.phtml")
->>>>>>> fc77cbf2
             case _:
                 raise ValueError(f"Unhandled language: {self}")
 
